--- conflicted
+++ resolved
@@ -23,12 +23,8 @@
 from cc.tools.readers import KappaReader
 from cc.modeling.objects import Star
 from cc.modeling.codes import MCMax
-<<<<<<< HEAD
-from cc.modeling.tools import Profiler,Reddening,CodeIO
-=======
 from cc.modeling.tools import Reddening 
 from cc.modeling.profilers import Temperature
->>>>>>> 42ab8012
 
 
 class PlotDust(PlottingSession):
@@ -1266,17 +1262,6 @@
                                     star['LAST_MCMAX_MODEL'])
             denstemp = os.path.join(filepath,'denstemp.dat')
             logfile = os.path.join(filepath,'log.dat')
-<<<<<<< HEAD
-            grid_shape = CodeIO.getMCMaxOutput(filename=denstemp,incr=1,\
-                                               keyword='NGRAINS',single=0)[0]
-            star.update({'NTHETA':int(grid_shape[1]),\
-                         'NRAD':int(grid_shape[0]),\
-                         'T_STAR':float(CodeIO.getMCMaxOutput(filename=logfile,\
-                                                incr=0,\
-                                                keyword='STELLAR TEMPERATURE',\
-                                                single=0)[0][2]),\
-                         'R_STAR':float(CodeIO.getMCMaxOutput(filename=logfile,\
-=======
             grid_shape = DataIO.getKeyData(filename=denstemp,incr=1,\
                                            keyword='NGRAINS',single=0)[0]
             star.update({'NTHETA':int(grid_shape[1]),\
@@ -1286,7 +1271,6 @@
                                                 keyword='STELLAR TEMPERATURE',\
                                                 single=0)[0][2]),\
                          'R_STAR':float(DataIO.getKeyData(filename=logfile,\
->>>>>>> 42ab8012
                                                 incr=0,\
                                                 keyword='STELLAR RADIUS',\
                                                 single=0)[0][2])})            
