# -*- coding: utf-8 -*-

"""
Module including functions for stellar parameters, and the STAR class and 
its methods and attributes.

Author: R. Lombaert

"""

import types
from glob import glob
import os
from scipy import pi, log, sqrt
from scipy import array, exp, zeros
from scipy import integrate, linspace
from scipy import argmin,argmax, empty
from scipy.interpolate import interp1d
import operator
from numpy import savetxt
from astropy import units as u
from astropy import constants as cst

import cc.path
from cc.data import Data
from cc.tools.units import Equivalency as eq
from cc.tools.io import Database
from cc.tools.io import DataIO, Atmosphere
from cc.tools.numerical import Interpol
from cc.modeling.objects import Molecule
from cc.modeling.objects import Transition
from cc.modeling.tools import ColumnDensity,CodeIO
from cc.modeling.codes import MCMax


def getStar(star_grid,modelid,idtype='GASTRONOOM'):
    
    '''
    Grab a Star() object from a list of such objects, given a model id.
    
    If no modelid is found, an empty list is returned. If Star() objects are 
    found (even only one), a list of them is returned.
    
    Based on the cooling modelid.
    
    @param star_grid: the Star() objects
    @type star_grid: list[Star()]
    @param modelid: the given modelid for which the selection is made.
    @type modelid: string
    
    @keyword idtype: The type of model id
                    
                     (default: GASTRONOOM)    
    @type idtype: string

    @return: The models matching the modelid
    @rtype: list[Star()]
    
    '''
    
    modelid, idtype = str(modelid), str(idtype)
    return [s for s in star_grid if s['LAST_%s_MODEL'%idtype] == modelid]
    
    
    
def makeStars(models,id_type,path,code):
    
    '''
    Make a list of dummy Star() objects.

    @param models: model_ids for the new models
    @type models: list[string]
    @param id_type: The type of id (PACS, GASTRONOOM, MCMAX)
    @type id_type: string
    @param path: Output folder in the code's home folder
    @type path: string
    @param code: The code (which is not necessarily equal to id_type, such as 
                 for id_type == PACS)
    @type code: string

    @return: The parameter sets, mostly still empty!
    @rtype: list[Star()]
    
    '''
    
    extra_pars = dict([('path_'+code.lower(),path)])
    star_grid = [Star(example_star={'LAST_%s_MODEL'%id_type.upper():model},\
                      **extra_pars) 
                 for model in models]
    return star_grid
      

    
class Star(dict):
    
    """
    Star class maintains information about a stellar model and its properties.

    Inherits from dict.
    
    """



    def __init__(self,path_gastronoom='',path_mcmax='',extra_input=None,\
                 example_star=dict(),print_check_t=1):
        
        """
        Initiate an instance of the STAR class.
        
        @keyword path_gastronoom: path in ~/GASTRoNOoM/ for modeling out/input
                                  
                                  (default: None)
        @type path_gastronoom: string
        @keyword path_mcmax: the folder in ~/MCMax/ for modeling out/input
        
                             (default: None)
        @type path_mcmax: string
        @keyword example_star: if not None the STAR object is exact duplicate 
                               of example_star. Can be a normal dictionary as 
                               well. Paths are not copied and need to be given 
                               explicitly.
                                    
                               (default: None)
        @type example_star: dict or Star()                                  
        @keyword extra_input: extra input that you wish to add to the dict
        
                              (default: None)
        @type extra_input: dict or Star()
        @keyword print_check_t: Print the dust temperature check automatically.
                                Can still be done manually by running s.checkT
                                or asking for any T_DES_%s or R_DES_%s keyword
                                where %s is a dust species. 
                                
                                (default: 1)
        @type print_check_t: bool
        
        @return: STAR object in the shape of a dictionary which includes all 
                 stellar data available, if None are passed for both options it
                 is an empty dictionary; if an example star is passed it has a 
                 dict that is an exact duplicate of the example star's dict
        @rtype: Star()
        
        """    
            
        super(Star, self).__init__(example_star)
        if extra_input <> None: self.update(extra_input)
        self.Rsun = cst.R_sun.cgs.value         #in cm  Harmanec & Prsa 2011
        self.Msun = 1.98547e33      #in g   Harmanec & Prsa 2011
        self.Mearth = cst.M_earth.cgs.value   # in g
        self.Tsun = 5779.5747            #in K   Harmanec & Psra 2011
        self.Lsun = cst.L_sun.cgs.value           #in erg/s
        self.au = 149598.0e8             #in cm
        self.c = cst.c.cgs.value          #in cm/s
        self.h = cst.h.cgs.value         #in erg*s, Planck constant
        self.k = cst.k_B.cgs.value          #in erg/K, Boltzmann constant
        self.sigma = cst.sigma_sb.cgs.value         #in erg/cm^2/s/K^4  = g / (K^4 s^3) Stefan_boltzmann constant
        self.mh = cst.m_p.cgs.value           #in g, mass hydrogen atom
        self.G = cst.G.cgs.value           # in cm^3 g^-1 s^-2
        
        self.path_gastronoom = path_gastronoom        
        self.path_mcmax = path_mcmax
        self.print_check_t = print_check_t
        
        #-- Convenience paths
        cc.path.mout = os.path.join(cc.path.mcmax,self.path_mcmax)
        cc.path.gout = os.path.join(cc.path.gastronoom,self.path_gastronoom)
        
        self.dust_list = None
        
        

    def __getitem__(self,key):

        """
        Overriding the standard dictionary __getitem__ method.
        
        @param key: Star()[key] where key is a string for which a corresponding
                    dictionary value is searched. If the key is not present in 
                    the dictionary, an attempt is made to calculate it from 
                    already present data; if it fails a KeyError is still 
                    raised. 
        @type key: string            
        
        @return: The value from the Star() dict for key
        @rtype: any
        
        """
        
        if not self.has_key(key):
            self.missingInput(key)
            return super(Star,self).__getitem__(key)
        elif super(Star,self).__getitem__(key) == '%':
            del self[key]
            self.missingInput(key)
            value = super(Star,self).__getitem__(key)
            self[key] = '%'
            return value 
        else:
            return super(Star,self).__getitem__(key)



    def __cmp__(self,star):
        
        """
        Overriding the standard dictionary __cmp__ method.
        
        A parameter set (dictionary of any type) is compared with this instance
        of Star(). 
        
        An attempt is made to create keys with values in each dict, if the 
        other has keys that are not present in the first. If this fails, False
        is returned.     
        
        @param star: A different parameter set. 
        @type star: dict or Star()             
        
        @return: The comparison between this object and star
        @rtype: bool
        
        """
        
        try:
            all_keys = set(self.keys() + star.keys())
            for k in all_keys:
                if not self.has_key(): 
                    self[k]
                if not star.has_key():
                    star[k]
            #if len(self) > len(star):
                #changed_keys = [star[k] 
                                #for k in self.keys() 
                                #if not star.has_key(k)]
                #print "Initialized keys in STAR2 from STAR1 == STAR2 comparison : \n" + str(changed_keys)
            #if len(self) < len(star):
                #changed_keys = [self[k] for k in star.keys() if not self.has_key(k)]
                #print "Initialized keys in STAR1 from STAR1 == STAR2 comparison : \n" + str(changed_keys)
        except KeyError:
            print 'Comparison error: Either STAR1 or STAR2 contains a key ' + \
                  'that cannot be initialized for the other.'
            print 'Both STAR instances are considered to be unequal.'
        finally:
            if isinstance(star, super(Star)):
                return cmp(super(Star,self), super(Star,star))
            else:
                return cmp(super(Star,self), star)                 

                      
                            
    def readDustProperties(self):
        
        '''
        When requesting the list of dust species, all dust species with nonzero
        abundance are returned. The list is created here, and remembered. 
        
        When this is done, the dust properties are also read for those species.
        
        The info is saved in self.dust.
        
        The dust list itself can be accessed through getDustList(). This method
        also calls the readDustProperties method to ensure all info is always 
        available. self.dust_list has a fixed order of appearance, according to
        Dust.dat. Important for, e.g., MCMax.py. 
        
        '''
        
        #-- If already read, don't read again
        if self.dust_list <> None: return
    
        #-- Read the info
        dust_info = dict()
        for k,s in zip(['SPECIES_SHORT','SPEC_DENS','MOLAR_WEIGHT','T_DES',\
                        'T_DESA','T_DESB','PART_FILE'],\
                        ['species','sd','molar','tdes','tdesa','tdesb','fn']):
            dust_info[s] = DataIO.getInputData(keyword=k,filename='Dust.dat')
        
        #-- Check which dust species are requested and exist in Dust.dat
        dust_list = [species 
                     for species in dust_info['species']
                     if self.has_key('A_' + species)]
        dust_list = [species 
                     for species in dust_list
                     if float(self['A_' + species]) != 0]
        
        #-- order in which the species appear is fixed according to the 
        #   order of the species in the Dust.dat input file. Note that this
        #   order does not matter for the database. 
        #   rgrain species are put first, following the dust_list order.
        #   Then the rest. This is the same as what is used in MCMax.py.
        dust_list = sorted(dust_list,\
                           key=lambda x: (not self.has_key('RGRAIN_%s'%x),\
                                          dust_list.index(x)))
        self.dust_list = tuple(dust_list)
        
        print '=========='
        print 'Dust species taken into account during modeling: %s'\
              %(', '.join(self.dust_list))
          
        #-- Save all relevant info based on which species are requested here
        self.dust = dict()
        for species in self.dust_list:
            index = dust_info['species'].index(species)
            self.dust[species] = dict()
            for key in ['sd','molar','tdes','tdesa','tdesb','fn']:
                self.dust[species][key] = dust_info[key][index]        
    
    
    
    def addCoolingPars(self):
        
        '''
        Add Star parameters from the cooling database. 
        
        Any existing parameters are overwritten!
        
        '''
        
        #-- Check if the Star instance actually has a model id available.
        if not self['LAST_GASTRONOOM_MODEL']: 
            print('WARNING! Star() does not have a cooling model id. ' + \
                  'Cannot add parameters from the database.')
            return
    
        #-- Set the path, and extract the parameters dictionary from the db
        cooling_path = os.path.join(cc.path.gout,\
                                    'GASTRoNOoM_cooling_models.db')
        cool_db = Database.Database(cooling_path)
        db_dict = cool_db[self['LAST_GASTRONOOM_MODEL']]
        
        #-- Only set a small subset of keys for now. These will always be in the
        #   cooling dictionary. 
        cool_keys = ['T_STAR','R_STAR','TEMDUST_FILENAME','MDOT_GAS']
        cool_dict = {k: DataIO.convertFloat(db_dict[k]) for k in cool_keys}

        #-- Set the correct units for the stellar radius.
        cool_dict['R_STAR'] = cool_dict['R_STAR']/self.Rsun
        self.update(cool_dict)



    def writeDensity(self):
        
        '''
        Write dust mass density and n(h2) profile (in Rstar).
        
        Only if MCMax or GASTRoNOoM model_id is available! 
        
        '''
        
        mcmid = self['LAST_MCMAX_MODEL']
        gasid = self['LAST_GASTRONOOM_MODEL']
        if mcmid:    
            rad = self.getDustRad(unit='rstar')
            dens = self.getDustDensity()
            fn = os.path.join(cc.path.mout,'models',mcmid,\
                              'density_profile_%s.dat'%mcmid)
            DataIO.writeCols(fn,[rad,dens])
        if gasid:
            rad = self.getGasRad(unit='rstar')
            nh2 = self.getGasNumberDensity()
            fn = os.path.join(cc.path.gout,'models',gasid,\
                              'nh2_density_profile_%s.dat'%gasid)
            DataIO.writeCols(fn,[rad,nh2])


    def readKappas(self):
        
        '''
        Read the kappas.dat file of an MCMax model.
    
        '''
        
        opas = DataIO.readCols(os.path.join(cc.path.mout,'models',\
                                            self['LAST_MCMAX_MODEL'],\
                                            'kappas.dat'))
        return opas.pop(0),opas



    def removeMutableMCMax(self,mutable,var_pars):
        
        """
        Remove mutable parameters after an MCMax run.
        
        This method is accessed by the ComboCode package whenever necessary. The 
        user should not have to do this.
        
        @param mutable: mutable keywords. Listed in 
        aux/Mutable_Parameters_MCMax.dat.
        
        @type mutable: list[string]
        @param var_pars: parameters that are varied during gridding, these will
                         not be removed and are kept constant throughout the 
                         iteration
        @type var_pars: list[string]
        
        """
        
        #- remove keys which should be changed by output of new mcmax model, 
        #- but only the mutable input!!! 
        for key in self.keys():
            if key in mutable \
                      + ['R_MAX_' + species for species in self.getDustList()]\
                      + ['T_DES_' + species for species in self.getDustList()]\
                      + ['R_DES_' + species for species in self.getDustList()]\
                    and key not in var_pars:
                del self[key]
        
        #- Check the effective destruction temperature of every species, and 
        #- see if max and min T's are as requested.
        if self.print_check_t:
            self.checkT()
        


    def removeMutableGastronoom(self,mutable,var_pars):
        
        """
        Remove mutable parameters after a GASTRoNOoM run.

        This method is accessed by the ComboCode package whenever necessary. The 
        user should not have to do this.
        
        @param mutable: mutable keywords. Listed in 
        aux/Mutable_Parameters_GASTRoNOoM.dat.
        
        @param mutable: mutable parameters
        @type mutable: list[string]
        @param var_pars: parameters that are varied during gridding, these will
                         not be removed and are kept constant throughout the 
                         iteration
        @type var_pars: list[string]
        
        """
        
        for key in self.keys():
            if key in mutable and key not in var_pars:
                del self[key]
                    
 
    
    def updateMolecules(self,parlist):
        
        '''
        Update variable information in the molecule instances of this star.
        
        @param parlist: parameters that have to be updated.
        @type parlist: list[string]
        
        '''
        
        for molec in self['GAS_LIST']:
            molec.updateParameters(pardict=dict([(k,self[k]) 
                                                 for k in parlist]))
    


    def normalizeDustAbundances(self):
        
        """
        Normalize the dust abundances such that they add up to a total of 1.
        
        If the MRN_DUST keyword for MCMax is nonzero, all nonzero abundances 
        are set to 1. The abundance given in the inputfile does not matter in 
        this case.
        
        """
        
        abun_ori = [self['A_%s'%sp] for sp in self.getDustList()]
        self['A_DUST_ORIGINAL'] = abun_ori
        if int(self['MRN_DUST']): 
            self['A_NO_NORM'] = 1
            print 'WARNING! Take care when extracting output in MCMax using '+\
                  'these scripts, if MRN_DUST == 1! Especially if some ' + \
                  'abundances are set manually and some according to MRN: ' + \
                  'these are not normalized to 1, since this depends on the '+\
                  'MRN distributed dust species.'
            for sp in self.getDustList():
                mrn_count = 0
                if self['MRN_NGRAINS'] != len(self.getDustList()) \
                        and self.has_key('RGRAIN_%s'%sp):
                    self.__setitem__('A_%s'%sp,2)
                    mrn_count += 1
                elif self['MRN_NGRAINS'] == len(self.getDustList()):
                    self.__setitem__('A_%s'%sp,2)        
                    mrn_count += 1
                if mrn_count != self['MRN_NGRAINS']:
                    raise IOError('MRN_NGRAINS not equal to amount of RGRAIN_sp keywords.')
        total = sum(abun_ori)
        if not int(self['A_NO_NORM']) and '%.3f'%total != '1.000':
            print 'Normalizing dust abundances to 1, from a total of %f.'%total
            abun_new = [a/total for a in abun_ori]
            print ', '.join(['%.2f'%a for a in abun_ori]), ' is changed to ', \
                  ', '.join(['%.2f'%a for a in abun_new]), ' for ', \
                  ', '.join(self.getDustList()), '.'
            [self.__setitem__('A_%s'%sp,a) for a,sp in zip(abun_new,\
                                                           self.getDustList())]



    def __addLineList(self):
        
        """ 
        Take molecular transitions from a line list and wavelength range.
        
        Based on the GASTRoNOoM radiat and indices data files. See Molecule.py
        for more info.
        
        """
        
        gas_list = []
        if type(self['LS_TELESCOPE']) is types.StringType:
            self['LS_TELESCOPE'] = [self['LS_TELESCOPE']]
        if not self['LS_NO_VIB']:
            self['LS_NO_VIB'] = []
        elif type(self['LS_NO_VIB']) is types.StringType:
            self['LS_NO_VIB'] = [self['LS_NO_VIB']]
        ctrl = [tr.getInputString(include_nquad=0) for tr in self['GAS_LINES']]
        for molec in self['GAS_LIST']:
            for telescope in self['LS_TELESCOPE']:
                if telescope == 'PACS':
                    ls_min = 50
                    ls_max = 200
                elif telescope == 'SPIRE':
                    ls_min = 180
                    ls_max = 700
                extra_pars = {'fraction_tau_step':self['FRACTION_TAU_STEP'],\
                              'min_tau_step':self['MIN_TAU_STEP'],\
                              'write_intensities':self['WRITE_INTENSITIES'],\
                              'tau_max':self['TAU_MAX'],\
                              'n_quad':self['N_QUAD'],\
                              'offset':self['LS_OFFSET'],\
                              'tau_min':self['TAU_MIN'],\
                              'check_tau_step':self['CHECK_TAU_STEP']}
                nl = Transition.makeTransitionsFromRadiat(molec=molec,\
                            telescope=telescope,ls_min=ls_min,ls_max=ls_max,\
                            path_gastronoom=self.path_gastronoom,\
                            no_vib=molec.molecule in self['LS_NO_VIB'],\
                            ls_unit='micron',**extra_pars)
                #-- exclude transitions if they are already included. 
                #   This is to avoid adding a double with a different n_quad, in 
                #   case it was included manually. Can use GAS_LINES key, as it 
                #   contains both manual and other lines, but the latter are 
                #   also assigned self['N_QUAD'] anyway
                nl = [tr for tr in nl
                         if tr.getInputString(include_nquad=0) not in ctrl]
                gas_list.extend(nl)
        self['GAS_LINES'].extend(gas_list)



    def checkT(self):
        
        """
        Search input list for minimum temperature.
    
        Method prints the actual minimum T for which the model was calculated.
        
        Note that the density drops to zero gradually and that the criterium
        has to be sudden change of slope. Check criterium if the printed T is 
        not good enough as determination of max radius IS correct.
        
        """
        
        coldens = ColumnDensity.ColumnDensity(self)
        self.calcT_INNER_DUST()
        for index,species in enumerate(self.getDustList()):
            self['T_DES_%s'%species] = coldens.t_des[species]
            self['R_DES_%s'%species] = coldens.r_des[species]\
                                        /self.Rsun/self['R_STAR']
            print 'The EFFECTIVE maximum temperature for species %s '%species+\
                  'is %.2f K, at radius %.2f R_STAR.'\
                  %(self['T_DES_%s'%species],self['R_DES_%s'%species])
        
        species_list_min = [species 
                            for species in self.getDustList() 
                            if self.has_key('T_MIN_%s'%species) \
                                or self.has_key('R_MAX_%s'%species)]
        for species in species_list_min:
            print 'The EFFECTIVE minimum temperature for species'+\
                  ' %s is %.2f K at maximum radius %.2f R_STAR.'\
                  %(species,coldens.t_min[species],\
                    coldens.r_max[species]/self.Rsun/self['R_STAR'])
            if self.has_key('T_MIN_%s'%species):
                print 'The REQUESTED minimum temperature for species '+\
                      '%s is %.2f K.'%(species,self['T_MIN_%s'%species])
            if self.has_key('R_MAX_%s'%species):
                print 'The REQUESTED maximum radius for species'+\
                      '%s is %.2f R_STAR.'%(species,self['R_MAX_%s'%species])
            print 'The EFFECTIVE outer radius of the shell is %.2f R_STAR.'\
                  %(coldens.r_outer/self.Rsun/self['R_STAR'])
            print 'Note that if R_MAX is ~ the effective outer radius, the ' +\
                  'requested minimum temperature may not be reached.'
        
        #- No point in keeping zeroes around for T_DES or T_MIN
        for species in self.getDustList():
            for par in ('T_DES_' + species, 'T_MIN_' + species):
                if self.has_key(par):
                    if not float(self[par]):
                        del self[par]
    

    
    def getFullNameMolecule(self,short_name):
        
        '''
        Get the full name of a molecule, based on it's short name, 
        if it is present in the GAS_LIST.
                
        @return: Name the name. None if not available.
        @rtype: string
        
        '''
        
        molecule = [molec.molecule_full 
                    for molec in self['GAS_LIST'] 
                    if molec.molecule == short_name]
        if not molecule:
            return None
        #- Return first only, if multiple there's multiple requested molecules 
        #- of the same type (fi different abundance)
        else:
            return molecule[0]     



    def getShortNameMolecule(self,full_name):
        
        '''
        Get the short name of a molecule, based on it's full name, 
        if it is present in the GAS_LIST.
        
        @param full_name: The full name of a molecule from Molecule.dat
        @type full_name: string
        
        @return: None if not available, otherwise the short hand name.
        @rtype: string
        
        '''
        
        molecule = [molec.molecule 
                    for molec in self['GAS_LIST'] 
                    if molec.molecule_full == full_name]
        if not molecule:
            return None
        #- Return first only, if multiple there's multiple requested molecules 
        #- of the same type (fi different abundance)
        else:
            return molecule[0]     
      

     
    def getMolecule(self,molec_name):
        
        '''
        Get a Molecule() object based on the molecule name. 
        
        A Star() object always has only one version of one molecule.
        
        @param molec_name: short name of the molecule
        @type molec_name: string
        
        @return: The molecule
        @rtype: Molecule()
        
        '''
        
        try:
            return [molec 
                    for molec in self['GAS_LIST'] 
                    if molec.molecule == molec_name][0]
        except IndexError:
            return None
    
    
    
    def getTransition(self,sample):
        
        '''
        Return a Transition() object that has the same parameters as sample. 
        
        The comparison is done based on the str representation of the trans. 
        This excludes the dictionary entries of the transition!
        
        The actual model ids or data are not included in this comparison! 
        
        None is returned if no match is found. 
        
        @param sample: A sample transition to be cross referenced with the 
                       transitions in this Star() object. If a match is found, 
                       it is returned.
        @type sample: Transition()
        
        @return: If a match is found, this transition is returned.
        @rtype: Transition()
        
        '''
        
        try: 
            i = self['GAS_LINES'].index(sample)
            return self['GAS_LINES'][i]
        except ValueError: 
            return None



    def getTransList(self,**kwargs):
        
        '''
        Return a list of (transmodelid, molecmodelid, dictionary) for every 
        transition in the Star model.
        
        '''
        
        trl = Transition.extractTransFromStars([self],**kwargs)
        trl_info = [(trans.getModelId(),\
                     trans.molecule.getModelId(),\
                     trans.makeDict())
                    for trans in trl]
        return trl_info



    def getTransitions(self,molec):
        
        '''
        Return a list of all transitions associated with a single molecule.
        
        @param molec: the shorthand notation of the molecule
        @type molec: string
        
        @return: All transitions for this molecule
        @rtype: list[Transition()]
        
        '''
        
        return [trans 
                for trans in self['GAS_LINES'] 
                if trans.molecule.molecule==molec]



    def getDustFn(self,species=''):
        
        '''
        Return the dust output filename for density and temperature.
        
        You can choose the species for which the output file is retrieved. 
        Unless thermal contact for this model is on. 
        
        @keyword ftype: The species for which dust info is read. Default if the
                        average profiles are requested. Can be any species in 
                        Dust.dat as long as the model calculation included it.
                      
                        (default: '')
        @type ftype: str
        
        @return: The filename of the requested dust output file.
        @rtype: str
        
        '''
        
        fp = os.path.join(cc.path.mout,'models',self['LAST_MCMAX_MODEL'])
        
        #- if T_CONTACT: no specific species denstemp files, 
        #- so denstemp.dat is taken
        if species and not self['T_CONTACT']:
            ispecies = self.getDustList().index(species)
            fn = os.path.join(fp,'denstempP%.2i.dat'%(ispecies+1))
        else:
            fn = os.path.join(fp,'denstemp.dat')
        
        return fn
        
        
        
    def getDustRad(self,species='',unit='cm'):
        
        '''
        Return the dust radial grid in cm, au or Rstar. 
        
        @keyword species: The dust species for which to return the grid. If 
                          default or if T_CONTACT is on, the file is denstemp
                          otherwise it is the species specific file.
        
                          (default: '')
        @type species: str
        @keyword unit: The unit of the returned grid. Can be 'cm','rstar','au',
                       'm'
        
                       (default: 'cm')
        @type unit: str
        
        @return: array giving the radial grid.
        @rtype: array
        
        '''

        if not self['LAST_MCMAX_MODEL']: return empty(0)
    
        fn = self.getDustFn(species)
<<<<<<< HEAD
        rad = array(CodeIO.getMCMaxOutput(incr=int(self['NRAD']),\
                                          keyword='RADIUS',filename=fn))
=======
        rad = array(DataIO.getKeyData(incr=int(self['NRAD']),\
                                      keyword='RADIUS',filename=fn))
>>>>>>> 42ab8012
        
        unit = str(unit).lower()
        if unit == 'au':
            rad = rad/self.au
        elif unit == 'rstar':
            rad = rad/self.Rsun/self['R_STAR']
        elif unit == 'm':
            rad = rad*10**-2
            
        return rad   
    
    
    def getDustTheta(self,species=''):
        
        '''
        Return the dust theta grid in radians.
        
        This is the angular grid goin from pole at zero radians to equator at 
        pi/2 radians.
              
        @keyword species: The dust species for which to return the grid. If 
                          default or if T_CONTACT is on, the file is denstemp
                          otherwise it is the species specific file.
        
                          (default: '')
        @type species: str
        
        @return: array giving the theta grid.
        @rtype: array
        
        '''

        if not self['LAST_MCMAX_MODEL']: return empty(0)
    
        fn = self.getDustFn(species)
<<<<<<< HEAD
        theta = array(CodeIO.getMCMaxOutput(incr=int(self['NTHETA']),\
                                            keyword='THETA',filename=fn))
=======
        theta = array(DataIO.getKeyData(incr=int(self['NTHETA']),\
                                        keyword='THETA',filename=fn))
>>>>>>> 42ab8012
        return theta
        
        
    
    def getDustDensity(self,species='',avg_theta=1):
        
        '''
        Return the dust density profile from the file made for MCMax.
        
        self.getDustRad returns the radial grid associated with this profile. 
        self.getDustTheta returns the angular grid associated with this profile
        if angular averaging is off. 
        
        An empty array is returned if the model does not exist.
        
        Note that MCMax is a 2D code. By default, the theta coordinate (angle
        pole-equator) is averaged out. This can be turned off, in which case
        the full density grid is returned giving rho at (r_0,t_0),...,(r_0,t_n),
        (r_1,t_0),...,(r_1,t_n),...,(r_n,t_0),...,(r_n,t_n).
        
        @keyword species: The dust species for which to return the grid. If 
                          default or if T_CONTACT is on, the file is denstemp
                          otherwise it is the species specific file.
        
                          (default: '')
        @type species: str
        @keyword avg_theta: Average out the angular grid in the density 
                            distribution. At a given radial point, the densities
                            at all thetas are averaged. On by default.
                            
                            (default: 1)
        @type avg_theta: bool
        
        @return: the density profile (g/cm3)
        @rtype: array
        
        '''
        
        if not self['LAST_MCMAX_MODEL']: return empty(0)
        
        #-- Read the dust density profile and reduce the array by averaging
        #   over the theta coordinate, if requested.
        fn = self.getDustFn(species)
        incr = int(self['NRAD'])*int(self['NTHETA'])
<<<<<<< HEAD
        dens_ori = CodeIO.getMCMaxOutput(filename=fn,incr=incr,\
                                         keyword='DENSITY')
=======
        dens_ori = DataIO.getKeyData(filename=fn,incr=incr,\
                                     keyword='DENSITY')
>>>>>>> 42ab8012
        if avg_theta: dens = Data.reduceArray(dens_ori,self['NTHETA'])
        else: dens = dens_ori
        
        return dens         
         
         

    def getDustTemperature(self,add_key=0,species='',avg_theta=1):
         
        '''
        Return the dust temperature profile from MCMax model.
        
        self.getDustRad returns the radial grid associated with this profile.
        self.getDustTheta returns the angular grid associated with this profile
        if angular averaging is off. 
        
        An empty array is returned if the model does not exist.
        
        The total dust temperature without separate components for the 
        different dust species is returned if no species is requested or if 
        thermal contact is on.
        
        Note that MCMax is a 2D code. By default, the theta coordinate (angle
        pole-equator) is averaged out. This can be turned off, in which case
        the full temperature grid is returned giving T at (r_0,t_0),...,
        (r_0,t_n),(r_1,t_0),...,(r_1,t_n),...,(r_n,t_0),...,(r_n,t_n).
        
        @keyword species: The dust species for which to return the grid. If 
                          default or if T_CONTACT is on, the file is denstemp
                          otherwise it is the species specific file.
        
                          (default: '')
        @type species: str
        @keyword add_key: Add a key for a legend to the ouput as third tuple
                          element.
                          
                          (default: 0)
        @type add_key: bool
        @keyword avg_theta: Average out the angular grid in the temperature 
                            distribution. At a given radial point, the temps
                            at all thetas are averaged. On by default.
                            
                            (default: 1)
        @type avg_theta: bool
        
        @return: The temperature profile (K) as well as a key, if requested.
        @rtype: array or (array,string)
        
        '''
        
        if not self['LAST_MCMAX_MODEL']: 
            return add_key and (empty(0),'') or empty(0)

        #-- Read the dust temperature profile and reduce the array by averaging
        #   over the theta coordinate, if requested.
        fn = self.getDustFn(species)
        incr = int(self['NRAD'])*int(self['NTHETA'])
<<<<<<< HEAD
        temp_ori = CodeIO.getMCMaxOutput(incr=incr,keyword='TEMPERATURE',\
                                         filename=fn)
=======
        temp_ori = DataIO.getKeyData(incr=incr,keyword='TEMPERATURE',\
                                     filename=fn)
>>>>>>> 42ab8012
        if avg_theta: temp = Data.reduceArray(temp_ori,self['NTHETA'])
        else: temp = temp_ori

        if add_key:
            key = '$T_{\mathrm{d, avg}}$ for %s'\
                  %self['LAST_MCMAX_MODEL'].replace('_','\_')
            return temp,key
        else: 
            return temp
        
    
    
    def getGasNumberDensity(self,molecule=False,**kwargs):
        
        '''
        Give the n(h2) number density profile of the gas read from a GASTRoNOoM
        model.
        
        Additional input keywords for self.getCoolFn() can be passed along.
        
        An empty is returned in case no model is available. 
        
        @keyword molecule: Return the molecular number density instead of the
                           H_2 number density.
                           
                           (default: False)
        @type molecule: bool 
        
        @return: The number density (in cm-3) profile of n(H_2)
        @rtype: array
        
        '''
        
        if not self['LAST_GASTRONOOM_MODEL']: return empty(0)
        fgr_file = self.getCoolFn(**kwargs)
        
        kws = dict()
        if molecule:
            kws['keyword'] = 'N(MOLEC)'
            kws['key_index'] = 8
        else:
            kws['keyword'] = 'N(H2)'
        
        nmol = CodeIO.getGastronoomOutput(filename=fgr_file,return_array=1,\
                                          **kws)
                                              
        return nmol
    
    
    
    def getGasVelocity(self,**kwargs):
        
        '''
        Give the velocity profile of the gas read from a GASTRoNOoM model.
        
        Additional input keywords for self.getCoolFn() can be passed along.
        
        An empty is returned in case no model is available. 
        
        @return: The velocity (in cm/s) profile
        @rtype: array
        
        '''
        
        if not self['LAST_GASTRONOOM_MODEL']: return empty(0)
        fgr_file = self.getCoolFn(**kwargs)
        vel = CodeIO.getGastronoomOutput(filename=fgr_file,keyword='VEL',\
                                         return_array=1)
        return vel
        
        
    
    def getGasTemperature(self,**kwargs):
        
        '''
        Give the temperature profile of the gas read from a GASTRoNOoM model.
        
        Additional input keywords for self.getCoolFn() can be passed along.
        
        An empty is returned in case no model is available. 
        
        @return: The temperature (in K) profile
        @rtype: array
        
        '''
        
        if not self['LAST_GASTRONOOM_MODEL']: return empty(0)
        fgr_file = self.getCoolFn(**kwargs)
        temp = CodeIO.getGastronoomOutput(filename=fgr_file,keyword='TEMP',\
                                          return_array=1)
        return temp
    


    def getGasRad(self,unit='cm',ftype='fgr_all',**kwargs):
        
        '''
        Return the gas radial grid in cm, AU or Rstar. 
        
        Additional input keywords for self.getCoolFn() can be passed along.
        
        An empty is returned in case no model is available. 
        
        @keyword unit: The unit of the returned grid. Can be 'cm','rstar','au',
                       'm'
        
                       (default: 'cm')
        @type unit: str
        @keyword ftype: The cooling output file type. Either '1', '2', '3', 
                        'fgr', 'fgr_all', or 'rate'.
                      
                        (default: 'fgr_all')
        @type ftype: str
        
        @return: the radial grid
        @rtype: array
        
        '''
        
        if not self['LAST_GASTRONOOM_MODEL']: return empty(0)
        
        #-- coolrate***.dat does not give radii.
        if ftype == 'rate': return empty(0)
        
        unit = str(unit).lower()
        fgr_file = self.getCoolFn(ftype=ftype,**kwargs)
        rad = CodeIO.getGastronoomOutput(filename=fgr_file,keyword='RADIUS',\
                                         return_array=1)
        #-- fgr_all gives radius in cm. Others in rstar. Convert others to cm
        if ftype != 'fgr_all':
            rad = rad*self['R_STAR']*self.Rsun
        
        if unit == 'au':
            rad = rad/self.au
        elif unit == 'rstar':
            rad = rad/self.Rsun/self['R_STAR']
        elif unit == 'm':
            rad = rad*10**-2
        return rad
        
        
    
    def getCoolFn(self,ftype='fgr_all',mstr='',modelid=''):
        
        '''
        Return the cooling output filename.
        
        You can define the type of cooling file you want, as well as an 
        additional identification string for the molecule/sampling.
        
        @keyword ftype: The cooling output file type. Either '1', '2', '3', 
                        'fgr', 'fgr_all', or 'rate'.
                      
                        (default: 'fgr_all')
        @type ftype: str
        @keyword mstr: The additional identication string. Not applicable to 
                       'fgr' or 'fgr_all'. Can be any molecule, or 'sampling'.
                       File must exist to be used further!
                       
                       (default: '')
        @type mstr: str
        @keyword modelid: The model id to be used. If default, the cooling id 
                          is used. If defined, it could refer to an id 
                          different from the cooling id such as an mline id.
                          
                          (default: '')
        @type modelid: str
        
        @return: The filename of the requested cooling output file.
        @rtype: str
        
        '''
        
        if not modelid:
            modelid = self['LAST_GASTRONOOM_MODEL']
        ftype = str(ftype)
        if ftype == 'fgr' or ftype == 'fgr_all':
            mstr = ''
        if mstr:
            mstr = '_' + mstr
        fn = os.path.join(cc.path.gout,'models',modelid,\
                          'cool%s%s%s.dat'%(ftype,modelid,mstr))
        return fn
        
        

    def getWindDensity(self,denstype='gas'):
        
        '''
        Read the n_h2 number density profile and calculate the total gas or dust
        density profile from that. This requires a GASTRoNOoM cooling model to 
        have been calculated. 
        
        The gas density is simply calculated by multiplying with the mass of
        molecular hydrogen.
        
        The dust density is calculated by multiplying the H_2 density with the 
        dust-to-gas ratio. The radial dependence of the velocity profiles is 
        taken into account. Not the radial dependence of the mass-loss rate, but
        CC assumes the d2g ratio remains constant in case of variable mass-loss
        rate.
        
        @keyword denstype: The type of density profile, either 'dust' or 'gas'.
        
                           (default: 'gas')
        @type denstype: str
        
        @return: The density profile (g/cm3)
        @rtype: array
        
        '''
        
        denstype = denstype.lower()
        if denstype not in ['gas','dust']:
            print "Density type not known. Must be gas or dust."
            return
        #-- GASTRoNOoM calculates smoother density profiles than 
        #   this formula ever can accomplish
        #dens = float(self['MDOT_DUST'])*self.Msun\
        #        /((vg+drift)*4.*pi*rad**2.*self.year) 
        
        #-- Use the H2 density profile to take into account any 
        #   type of variable mass loss (including exponents in 
        #   r_points_mass_loss.
        nh2 = self.getGasNumberDensity()
        gas_dens = nh2*self.mh*2.
        
        if denstype == 'gas': return gas_dens
        
        #-- The gas velocity profile       
        vg = self.getGasVelocity()
        #-- The drift profile, corrected for the average grain size
        drift = self.getAverageDrift()     
        
        #-- Calc dust density based on md/mg instead of d2g to take
        #   into account velocity profiles instead of terminal vels
        dust_dens = gas_dens*self['MDOT_DUST']/self['MDOT_GAS']*vg/(vg+drift)
        
        return dust_dens



    def getAverageDrift(self):
        
        '''
        Return an array with the average drift velocity as a function of 
        radius, from coolfgr_all, in cm/s.
        
        '''
        
        inputfile = self.getCoolFn(ftype='fgr_all')
        drift = DataIO.getGastronoomOutput(inputfile,keyword='VDRIFT')  
        opa_gs_max = 2.5e-1
        opa_gs_min = 5.0e-3
        return array(drift)/sqrt(0.25)*1.25\
                            *(opa_gs_max**(-2.)-opa_gs_min**(-2.))\
                            /(opa_gs_max**(-2.5)-opa_gs_min**(-2.5))

        

    def getOpticalDepth(self,wavelength=0):
        
        '''
        Calculate the optical depth.
        
        If wavelength keyword is given, tau at wavelength is returned. 
        
        Otherwise, the full wavelength array is returned.
        
        @keyword wavelength: the wavelength in micron. If 0, the whole 
                             wavelength array is returned.
                             
                             (default: 0)
        @type wavelength: float
        
        @return: The optical depth at requested wavelength or the full
                 wavelength and optical depth arrays
        @rtype: float or (array,array)
        
        '''
        
        wavelength = float(wavelength)
        rad = self.getDustRad()
        dens = self.getDustDensity()
        wave_list,kappas = self.getWeightedKappas()
        if wavelength:
            wave_index = argmin(abs(wave_list-wavelength))
            return integrate.trapz(y=dens*kappas[wave_index],x=rad)
        else:
            return (wave_list,array([integrate.trapz(y=dens*kappas[i],x=rad)
                                     for i in xrange(len(wave_list))]))
        
    
    
    def getWeightedKappas(self):
        
        '''
        Return the wavelength and kappas weighted with their respective dust 
        mass fractions.
        
        Typically you only want the absorption coefficients because GASTRoNOoM
        does not take into account scattering. You could try approximating 
        the effect of scattering on the acceleration, but at this point this is 
        not taken into account accurately.
        
        @return: The wavelength and weighted kappas grid
        @rtype: (array,array)
        
        '''
        
        wave_list,kappas = self.readKappas()
        if self['INCLUDE_SCAT_GAS']:
            #-- First the absorption coefficients of all dust species are given 
            #   Then the scattering coefficients. So iterate twice over the 
            #   dust list.
            wkappas = [sum([float(self['A_%s'%(species)])*float(kappas[i][j])
                            for i,species in enumerate(self.getDustList()*2)])
                       for j in xrange(len(kappas[0]))]
        else: 
            #-- Only iterate once over the dust list to just take the 
            #   absorption coefficients.
            wkappas = [sum([float(self['A_%s'%(species)])*float(kappas[i][j])
                            for i,species in enumerate(self.getDustList())])
                       for j in xrange(len(kappas[0]))]
        return array(wave_list),array(wkappas)
    
        
        
    def getDustList(self):
        
        '''
        Return (and initialize) the list of nonzero abundance dust species in 
        the model. 
        
        @return: The dust species
        @rtype: tuple(str)
        
        '''
        
        if self.dust_list is None: self.readDustProperties()
        return self.dust_list
    
    
        
    def calcA_NO_NORM(self):
        
        """
        Set the default value of A_NO_NORM to 0.
        
        """
        
        if not self.has_key('A_NO_NORM'):
            self['A_NO_NORM'] = 0
        else:
            pass
            
            
                
    def calcLS_NO_VIB(self):
        
        """
        Set the default value of LS_NO_VIB (remove vibrational states from the
        calculation and plots) to zero.        
        
        """
        
        if not self.has_key('LS_NO_VIB'):
            self['LS_NO_VIB'] = []
        else:
            pass
    
    
        
    def calcN_QUAD(self):
        
        """
        Set the default value of N_QUAD to 100. 
        
        Only used when auto selecting transition based on a wavelength range.
        
        """
        
        if not self.has_key('N_QUAD'):
            self['N_QUAD'] = 100
        else:
            pass
    
    
    
    def calcLS_OFFSET(self):
        
        """
        Set the default value of LS_OFFSET to 0.0. 
        
        Only used when auto selecting transitions based on a wavelength range.
        
        """
        
        if not self.has_key('LS_OFFSET'):
            self['LS_OFFSET'] = 0.0
        else:
            pass
            
    
    
    def calcTLR(self):  
        
        """
        Stefan-Boltzmann's law.
            
        Star() object needs to have at least 2 out of 3 parameters (T,L,R), 
        with in L and R in solar values and T in K.
    
        The one missing parameter is calculated. 
    
        This method does nothing if all three are present.
        
        """
        
        if not self.has_key('T_STAR'):
            self['T_STAR']=(float(self['L_STAR'])/float(self['R_STAR'])**2.)\
                                **(1/4.)*self.Tsun
        elif not self.has_key('L_STAR'):
            self['L_STAR']=(float(self['R_STAR']))**2.*\
                                (float(self['T_STAR'])/self.Tsun)**4.
        elif not self.has_key('R_STAR'):
            self['R_STAR']=(float(self['L_STAR'])*\
                                (self.Tsun/float(self['T_STAR']))**4)**(1/2.)
        else:
            pass 



    def calcLL_GAS_LIST(self):
        
        '''
        Define Molecule() objects for the molecules requested in the LineList
        mode.
        
        '''
        
        if not self.has_key('LL_GAS_LIST'):
            if type(self['LL_MOLECULES']) is types.StringType:
                self['LL_GAS_LIST'] = [Molecule.Molecule(linelist=1,\
                                                molecule=self['LL_MOLECULES'])]
            else:
                self['LL_GAS_LIST'] = [Molecule.Molecule(molecule=molec,
                                                         linelist=1) 
                                       for molec in self['LL_MOLECULES']]
            keys = ['LL_CAT','LL_MAX_EXC','LL_MIN_STRENGTH']
            for k in keys: 
                if not isinstance(self[k],tuple):
                    self[k] = [self[k]]*len(self['LL_GAS_LIST'])
        else:
            pass
        
   

    def calcUSE_MASER_IN_SPHINX(self):
        
        '''
        Set the default value of USE_MASER_IN_SPHINX parameter.
        
        '''
        
        if not self.has_key('USE_MASER_IN_SPHINX'):
            self['USE_MASER_IN_SPHINX'] = 1
        else:
            pass


    
    def calcUSE_NO_MASER_OPTION(self):
        
        '''
        Set the default value of USE_NO_MASER_OPTION parameter.
        
        '''
        
        if not self.has_key('USE_NO_MASER_OPTION'):
            self['USE_NO_MASER_OPTION'] = 0
        else:
            pass
            
    
    
    def calcXDEX(self):
        
        '''
        Set the default value of XDEX parameter.
        
        '''
        
        if not self.has_key('XDEX'):
            self['XDEX'] = 2.
        else:
            pass
            
            
            
    def calcFEHLER(self):
        
        '''
        Set the default value of FEHLER parameter.
        
        '''
        
        if not self.has_key('FEHLER'):
            self['FEHLER'] = 1e-4
        else:
            pass



    def calcN_FREQ(self):
        
        '''
        Set the default value of N_FREQ parameter.
        
        '''
        
        if not self.has_key('N_FREQ'):
            self['N_FREQ'] = 30
        else:
            pass



    def calcSTART_APPROX(self):
        
        '''
        Set the default value of START_APPROX parameter.
        
        '''
        
        if not self.has_key('START_APPROX'):
            self['START_APPROX'] = 0
        else:
            pass



    def calcUSE_FRACTION_LEVEL_CORR(self):
        
        '''
        Set the default value of USE_FRACTION_LEVEL_CORR parameter.
        
        '''
        
        if not self.has_key('USE_FRACTION_LEVEL_CORR'):
            self['USE_FRACTION_LEVEL_CORR'] = 1
        else:
            pass

          

    def calcFRACTION_LEVEL_CORR(self):
        
        '''
        Set the default value of FRACTION_LEVEL_CORR parameter.
        
        '''
        
        if not self.has_key('FRACTION_LEVEL_CORR'):
            self['FRACTION_LEVEL_CORR'] = 0.8
        else:
            pass

          

    def calcNUMBER_LEVEL_MAX_CORR(self):
        
        '''
        Set the default value of NUMBER_LEVEL_MAX_CORR parameter.
        
        '''
        
        if not self.has_key('NUMBER_LEVEL_MAX_CORR'):
            self['NUMBER_LEVEL_MAX_CORR'] = 1e-12
        else:
            pass



    def calcFRACTION_TAU_STEP(self):
        
        '''
        Set the default value of FRACTION_TAU_STEP parameter.
        
        '''
        
        if not self.has_key('FRACTION_TAU_STEP'):
            self['FRACTION_TAU_STEP'] = 1e-2
        else:
            pass

          

    def calcMIN_TAU_STEP(self):
        
        '''
        Set the default value of MIN_TAU_STEP parameter.
        
        '''
        
        if not self.has_key('MIN_TAU_STEP'):
            self['MIN_TAU_STEP'] = 1e-4
        else:
            pass

          

    def calcWRITE_INTENSITIES(self):
        
        '''
        Set the default value of WRITE_INTENSITIES parameter.
        
        '''
        
        if not self.has_key('WRITE_INTENSITIES'):
            self['WRITE_INTENSITIES'] = 0
        else:
            pass



    def calcTAU_MAX(self):
        
        '''
        Set the default value of TAU_MAX parameter.
        
        '''
        
        if not self.has_key('TAU_MAX'):
            self['TAU_MAX'] = 12.
        else:
            pass

          

    def calcTAU_MIN(self):
        
        '''
        Set the default value of TAU_MIN parameter.
        
        '''
        
        if not self.has_key('TAU_MIN'):
            self['TAU_MIN'] = -6.
        else:
            pass

          

    def calcCHECK_TAU_STEP(self):
        
        '''
        Set the default value of CHECK_TAU_STEP parameter.
        
        '''
        
        if not self.has_key('CHECK_TAU_STEP'):
            self['CHECK_TAU_STEP'] = 1e-2
        else:
            pass

          

    def calcLOGG(self):
        
        """
        Set the default value of LOGG to 0.
        
        """
        
        if not self.has_key('LOGG'):
            self['LOGG']=0
        else:
            pass


    def calcF_CONT_TYPE(self):
        
        """
        Set the default value of F_CONT_TYPE to MCMax. This is the type of 
        derivation of measured continuum fluxes. Can be: ISO, MSX, PHOT, MCMax
        
        """
        
        if not self.has_key('F_CONT_TYPE'):
            self['F_CONT_TYPE'] = 'MCMax'
        else:
            pass
    
    
    def calcAH2O_RATE(self):
        
        '''
        Calculate the outflow rate of H2O, by multiplying the H2O abundance 
        with the mass-loss rate. 
        
        Value is set in units of Msun/yr
        
        '''
        
        if not self.has_key('AH2O_RATE'):
            self['AH2O_RATE'] = self['F_H2O'] * self['MDOT_GAS']
        else:
            pass


        
    def calcT_INNER_DUST(self):
        
        """
        Find the dust temperature at the inner radius in Kelvin.
        
        Taken from last mcmax model, and defined by the dust species able to 
        exist at the highest temperature; if no mcmax model is present, the 
        temperature is taken to be zero, indicating no inner radius T is 
        available.
        
        """        
        
        if not self.has_key('T_INNER_DUST'):
            rad = self.getDustRad(unit='rstar')
            temp = self.getDustTemperature()
            if not rad.size:
                self['T_INNER_DUST'] = 0
                return
            rin = self['R_INNER_DUST']
            self['T_INNER_DUST'] = temp[argmin(abs(rad-rin))]
        else:
            pass
        


    def calcTEMPERATURE_EPSILON_GAS(self):
        
        """
        If not present in input, TEMPERATURE_EPSILON_GAS is equal to 0.5.
        
        """
        
        if not self.has_key('TEMPERATURE_EPSILON_GAS'):
            self['TEMPERATURE_EPSILON_GAS'] = 0.5
        else:
            pass



    def calcTEMPERATURE_EPSILON2_GAS(self):
        
        """
        If not present in input, TEMPERATURE_EPSILON2_GAS is equal to 0, 
        in which case it will be ignored when making input file.
        
        """
        
        if not self.has_key('TEMPERATURE_EPSILON2_GAS'):
            self['TEMPERATURE_EPSILON2_GAS'] = 0
        else:
            pass



    def calcRADIUS_EPSILON2_GAS(self):
        
        """
        If not present in input, RADIUS_EPSILON2_GAS is equal to 0, \
        in which case it will be ignored when making input file.
        
        """
        
        if not self.has_key('RADIUS_EPSILON2_GAS'):
            self['RADIUS_EPSILON2_GAS'] = 0
        else:
            pass



    def calcTEMPERATURE_EPSILON3_GAS(self):
        
        """
        If not present in input, TEMPERATURE_EPSILON3_GAS is equal to 0, 
        in which case it will be ignored when making input file.
        
        """
        
        if not self.has_key('TEMPERATURE_EPSILON3_GAS'):
            self['TEMPERATURE_EPSILON3_GAS'] = 0
        else:
            pass



    def calcRADIUS_EPSILON3_GAS(self):
        
        """
        If not present in input, RADIUS_EPSILON3_GAS is equal to 0, 
        in which case it will be ignored when making input file.
        
        """
        
        if not self.has_key('RADIUS_EPSILON3_GAS'):
            self['RADIUS_EPSILON3_GAS'] = 0
        else:
            pass



    def calcDUST_TO_GAS_CHANGE_ML_SP(self):
        
        """
        Set default value of sphinx/mline specific d2g ratio to the 
        semi-empirical d2g ratio, ie based on MDOT_DUST and MDOT_GAS. 
        
        In order to turn this off, set this parameter to 0 in the input file, 
        in which case the iterated acceleration d2g ratio is used.
        
        Both MDOT_GAS and MDOT_DUST have to be defined explicitly if this 
        parameter is not. 
        
        This parameter has to be defined explicitly if one of MDOT_GAS and 
        MDOT_DUST is not defined explicitly. 
        
        Note that the DUST_TO_GAS keyword is the internal representation of the
        dust_to_gas ratio and should never be explicitly defined. For all 
        practical purposes, use DUST_TO_GAS_CHANGE_ML_SP.
        
        """
        
        if not self.has_key('DUST_TO_GAS_CHANGE_ML_SP'):
            if not self.has_key('MDOT_DUST'):
                raise IOError('Both MDOT_DUST and DUST_TO_GAS_CHANGE_ML_SP '+\
                              'are undefined.')
            if not self.has_key('MDOT_GAS'):
                raise IOError('Both MDOT_GAS and DUST_TO_GAS_CHANGE_ML_SP '+\
                              'are undefined.')
            self['DUST_TO_GAS_CHANGE_ML_SP'] = self['DUST_TO_GAS']
        else:
            pass



    def calcR_INNER_GAS(self):
        
        """
        If not present in input, R_INNER_GAS is equal to R_INNER_DUST
    
        """
        
        if not self.has_key('R_INNER_GAS'):
            self['R_INNER_GAS'] = self['R_INNER_DUST']
        else:
            pass



    def calcUSE_DENSITY_NON_CONSISTENT(self):
        
        """
        Set USE_DENSITY_NON_CONSISTENT off by default.
        
        """
        
        if not self.has_key('USE_DENSITY_NON_CONSISTENT'):
            self['USE_DENSITY_NON_CONSISTENT'] = 0
        else:
            pass        



    def calcR_OUTER_DUST(self):
        
        """
        If not present in input, R_OUTER_DUST is calculated from 
        R_OUTER_DUST_AU.
            
        """
        
        if not self.has_key('R_OUTER_DUST'):
            if self.has_key('R_OUTER_DUST_AU'):
                self['R_OUTER_DUST'] = self['R_OUTER_DUST_AU']*self.au\
                                            /self['R_STAR']/self.Rsun
            elif self.has_key('R_OUTER_MULTIPLY'):
                self['R_OUTER_DUST'] = self['R_INNER_DUST']\
                                            *self['R_OUTER_MULTIPLY']
        else:
            pass
        


    def calcR_INNER_DUST(self):
    
        """
        Calculate the inner radius from MCMax output in stellar radii.
        
        If no MCMax model is calculated yet, R_{i,d} is the stellar radius.
        
        Else, the inner dust radius is taken where the density reaches a 
        threshold, defined by R_INNER_DUST_MODE:
        
            - MAX: Density reaches a maximum value, depends on the different 
                   condensation temperatures of the dust species taken into 
                   account 
            - ABSOLUTE: Density becomes larger than 10**(-30)
            - RELATIVE: Density becomes larger than 1% of maximum density
        
        Unless defined in the CC input file, the dust radius is updated every 
        time a new iteration starts.
        
        If no MCMax model is known, and destruction temperature iteration is 
        off, the inner radius is 2 stellar radii for calculation time reasons.
        
        """
    
        if not self.has_key('R_INNER_DUST'):
            if self.has_key('R_INNER_DUST_AU'):
                self['R_INNER_DUST'] = self['R_INNER_DUST_AU']*self.au\
                                                /self['R_STAR']/self.Rsun
            else:
                rad = self.getDustRad()
                if rad.size == 0: 
                    self['R_INNER_DUST'] = 1.0
                    return
                dens = self.getDustDensity()
                if self['R_INNER_DUST_MODE'] == 'MAX':
                    ri_cm = rad[argmax(dens)]
                elif self['R_INNER_DUST_MODE'] == 'ABSOLUTE':
                    ri_cm = rad[dens>10**(-30)][0]
                else:
                    ri_cm = rad[dens>0.01*max(dens)][0]
                self['R_INNER_DUST'] = ri_cm/self.Rsun/self['R_STAR']
        else:
            pass



    def calcR_INNER_DUST_MODE(self):
         
        """
        The mode of calculating the inner radius from MCMax output, if present.
        
        Can be ABSOLUTE (dens>10**-50) or RELATIVE (dens[i]>dens[i+1]*0.01).
        
        CLASSIC reproduces the old method. 
        
        Set here to the default value of ABSOLUTE.
        
        """
        
        if not self.has_key('R_INNER_DUST_MODE'):
            self['R_INNER_DUST_MODE'] = 'ABSOLUTE'
        else:
            pass        



    def calcRID_TEST(self):
         
        """
        The mode of determining the dust temp profile. 
        
        Only for testing purposes.
        
            - Default is 'R_STAR', ie the temperature is taken from the stellar
              radius onward, regardless of what the inner radius is. 
        
            - 'R_INNER_GAS' is used for taking the dust temperature from the 
              inner gas radius onward. 
        
            - 'BUGGED_CASE' is the old version where r [R*] > R_STAR [Rsun]. 
        
        """
        
        if not self.has_key('RID_TEST'):
            self['RID_TEST'] = 'R_STAR'
        else:
            pass 



    def calcSPEC_DENS_DUST(self):
        
        """
        Calculating average specific density of dust shell.
        
        This is based on the input dust species abundances and their specific 
        densities.
    
        """
    
        if not self.has_key('SPEC_DENS_DUST'):
            if int(self['MRN_DUST']):
                these_sd = [self.dust[sp]['sd']
                            for sp in self.getDustList()
                            if self.has_key('RGRAIN_%s'%sp)]
                sd_mrn = sum(these_sd)/len(these_sd)
                a_sd = sum([self['A_' + sp]*self.dust[sp]['sd']
                            for sp in self.getDustList()
                            if self['A_%s'%sp] != 2.])
                self['SPEC_DENS_DUST'] = (sd_mrn + a_sd)/2.
            else:
                these_sd = [self['A_' + sp]*self.dust[sp]['sd']
                            for sp in self.getDustList()]
                self['SPEC_DENS_DUST'] = sum(these_sd)
        else:
            pass
            


    def calcLAST_MCMAX_MODEL(self):
        
        """
        Creates empty string if not present yet.
    
        """
        
        if not self.has_key('LAST_MCMAX_MODEL'):
            self['LAST_MCMAX_MODEL'] = ''
        else:
            pass
        


    def calcLAST_PACS_MODEL(self):
        
        """
        Sets to None if not present yet.
    
        """
        
        if not self.has_key('LAST_PACS_MODEL'):
            self['LAST_PACS_MODEL'] = None
        else:
            pass
        


    def calcLAST_SPIRE_MODEL(self):
        
        """
        Sets to None if not present yet.
        
        Note that this is an index if it IS present, and can be zero. Always 
        check with None instead of boolean. 
    
        """
        
        if not self.has_key('LAST_SPIRE_MODEL'):
            self['LAST_SPIRE_MODEL'] = None
        else:
            pass
        


    def calcLAST_GASTRONOOM_MODEL(self):
        
        """
        Creates empty string if not present yet.
    
        """
        
        if not self.has_key('LAST_GASTRONOOM_MODEL'):
            self['LAST_GASTRONOOM_MODEL'] = ''
        else:
            pass
    
    
    def calcDRIFT_TYPE(self):
        
        """
        Set the type of drift between dust and gas taken into account. 
        
        Is either consistent (from momentum transfer calculation or zero). 
        
        """
        
        if not self.has_key('DRIFT_TYPE'):
            if self['V_EXP_DUST'] == self['VEL_INFINITY_GAS']:
                self['DRIFT_TYPE'] = 'ZERO'
            else: 
                self['DRIFT_TYPE'] = 'CONSISTENT'
        else:
            pass
        
    
    
    def calcDRIFT(self):
        
        """
        Find terminal drift velocity from last calculated GASTRoNOoM model.
        
        Units are km/s and is given for grain size 0.25 micron.
        
        If no GASTRoNOoM model exists, the drift is taken to be 0.
        
        """
        
        if not self.has_key('DRIFT'):
            try:
                #- The last 10 entries should be roughly constant anyway, 
                #- ~terminal values
                self['DRIFT'] = self.getAverageDrift()[-5]/10.**5    
            except IOError:
                self['DRIFT'] = 0
                print 'No GASTRoNOoM model has been calculated yet, drift ' + \
                      'is unknown and set to the default of 0.'
        else:
            pass
        

    
    def calcM_DUST(self):
        
        """
        Calculate the total dust mass based on the requested denstype 
        prescription. 
        
        The dust mass is set in solar masses.
        
        If Denstype == 'POW':
        Find total dust mass, based on sigma_0 in the case of a power law.
        
        In all other cases, the dust mass is calculated from the density profile
        of the GASTRoNOoM model after correcting for d2g ratio, for now.
        
        Note that in the latter case the dust mass will be an upper limit
        when compared to the actual dust mass determined by MCMax, if tdesiter
        is on: Some of the dust in the density profile will be destroyed based 
        on the condensation temperature.
        
        Only in the case of denstypes POW and MEIXNER this dust mass is actually
        used as input for MCMax. This never takes into account the MCMax output. 
        To retrieve the dust mass calculated with MCMax, check the MCMax log 
        file. 
        
        Currently GASTRoNOoM is never calculated first, so giving this as input
        does not yet work for any denstype other than POW. The value returned is
        correct, however. When implemented, 2 iterations will be required.
        
        """
        
        if not self.has_key('M_DUST'):
            #-- M_DUST is an input parameter calculated from an equation
            if self['DENSTYPE'] == 'POW':
                if self['DENSPOW'] == 2:
                    self['M_DUST']  \
                        = 2*pi*self['DENSSIGMA_0']\
                        *(self['R_INNER_DUST']*self['R_STAR']*self.Rsun)**2\
                        *log(self['R_OUTER_DUST']/float(self['R_INNER_DUST']))\
                        /self.Msun
                else:
                    self['M_DUST'] \
                        = 2*pi*self['DENSSIGMA_0']\
                        *(self['R_INNER_DUST']*self['R_STAR']*self.Rsun)**2\
                        /(2.-self['DENSPOW'])/self.Msun\
                        *((self['R_OUTER_DUST']/float(self['R_INNER_DUST']))\
                        **(2.-self['DENSPOW'])-1.)
            #-- M_DUST is not an input parameter and can be calculated from the
            #   MCMax density profile. Note that for DENSTYPE==MEIXNER M_DUST 
            #   has to be given in the CC inputfile, so this is never calculated
            #-- If MCMax was not yet ran, calculate the dust mass from the gas 
            #   density profile times the dust-to-gas ratio.
            else:
                if self['LAST_MCMAX_MODEL']: 
                    rad = self.getDustRad(unit='cm')
                    dens = self.getDustDensity()
                    m_dust = integrate.trapz(x=rad,y=dens*pi*4*rad**2)
                    self['M_DUST'] = m_dust/self.Msun
                elif self['LAST_GASTRONOOM_MODEL']: 
                    rad = self.getGasRad(unit='rstar')
                    dens = self.getWindDensity(denstype='dust')
                    selection = (rad>self["R_INNER_DUST"])\
                                    *(rad<self['R_OUTER_DUST'])
                    dens = dens[selection]
                    rad = rad[selection]*self['R_STAR']*self.Rsun
                    m_dust = integrate.trapz(x=rad,y=dens*pi*4*rad**2)
                    self['M_DUST'] = m_dust/self.Msun
                else: 
                    pass
        else:
            pass
        

    
    def calcMDOT_DUST(self): 
        
        '''
        Calculate the value of MDOT_DUST from the DUST_TO_GAS_RATIO_ML_SP. 
        
        Requires MDOT_GAS and VEL_INFINITY_GAS to be defined. 
        
        This parameter is recalculated after every iteration and updates
        V_EXP_DUST in the equation.
        
        MDOT_DUST can be given explicitly in the inputfile in which case it 
        remains unchanged.
        
        MDOT_DUST is used to calculate the real DUST_TO_GAS ratio parameter. So
        through explicit definition of 2 parameters out of MDOT_GAS, MDOT_DUST  
        and DUST_TO_GAS_CHANGE_ML_SP you can control what the internal 
        dust-to-gas ratio should be.
        
        If DUST_TO_GAS_CHANGE_ML_SP is not given, MDOT_DUST and MDOT_GAS have 
        to be defined explicitly.
        
        '''
        
        if not self.has_key('MDOT_DUST'):
            if not self.has_key('DUST_TO_GAS_CHANGE_ML_SP'):
                raise IOError('Both MDOT_DUST and DUST_TO_GAS_CHANGE_ML_SP '+\
                              'are undefined.')
            if not self.has_key('MDOT_GAS'):
                raise IOError('Both MDOT_DUST and MDOT_GAS are undefined.')
            self['MDOT_DUST'] = float(self['DUST_TO_GAS_CHANGE_ML_SP'])\
                                /float(self['VEL_INFINITY_GAS'])\
                                *float(self['V_EXP_DUST'])\
                                *float(self['MDOT_GAS'])
        else:
            pass


    def calcMDOT_GAS(self): 
        
        '''
        Calculate the value of MDOT_GAS from the DUST_TO_GAS_RATIO_ML_SP.
        
        Requires MDOT_DUST and VEL_INFINITY_GAS to be defined. 
        
        This parameter is recalculated after every iteration and updates
        V_EXP_DUST in the equation.
        
        MDOT_GAS can be given explicitly in the inputfile in which case it 
        remains unchanged.
        
        MDOT_GAS is used to calculate the real DUST_TO_GAS ratio parameter. So
        through explicit definition of 2 parameters out of MDOT_GAS, MDOT_DUST  
        and DUST_TO_GAS_CHANGE_ML_SP you can control what the internal 
        dust-to-gas ratio should be.
        
        If DUST_TO_GAS_CHANGE_ML_SP is not given, MDOT_GAS has to be defined 
        explicitly.
        
        '''
        
        if not self.has_key('MDOT_GAS'):
            if not self.has_key('DUST_TO_GAS_CHANGE_ML_SP'):
                raise IOError('Both MDOT_GAS and DUST_TO_GAS_CHANGE_ML_SP '+\
                              'are undefined.')
            if not self.has_key('MDOT_DUST'):
                raise IOError('Both MDOT_DUST and MDOT_GAS are undefined.')
            self['MDOT_GAS'] = float(self['VEL_INFINITY_GAS'])\
                               /float(self['V_EXP_DUST'])\
                               *float(self['MDOT_DUST'])\
                               /float(self['DUST_TO_GAS_CHANGE_ML_SP'])
        else:
            pass

        
    def calcMDOT_MODE(self):
        
        '''
        Set the default value of MDOT_MODE to constant.
        
        '''
        
        if not self.has_key('MDOT_MODE'):
            self['MDOT_MODE'] = 'CONSTANT'
        else:
            pass



    def calcMDOT_GAS_START(self):
        
        '''
        Set the default value of MDOT_GAS_START equal to MDOT_GAS.
        
        '''
        
        if not self.has_key('MDOT_GAS_START'):
            self['MDOT_GAS_START'] = self['MDOT_GAS']
        else:
            pass


    def calcSHELLMASS_CLASS(self):
        
        '''
        Set the order of magnitude of SHELLMASS = Mdot/v_inf. 
        0: Mdot/v_inf < 5e-8
        1: 5e-8 <= Mdot/v_inf < 2e-7
        2: 2e-7 <= Mdot/v_inf < 5e-7
        3: 5e-7 <= Mdot/v_inf
        
        '''
        
        if not self.has_key('SHELLMASS_CLASS'):
            if self['SHELLMASS'] < 5e-8: 
                #self['SHELLMASS_CLASS'] = (0,r'$\dot{M}_\mathrm{g}/v_{\infty\mathrm{,g}} < 5 \times 10^{-8}\ \mathrm{M}_\odot\ \mathrm{yr}^{-1}\ \mathrm{km}^{-1}\ \mathrm{s}$')
                self['SHELLMASS_CLASS'] = (0,r'$\dot{M}_\mathrm{g}/v_{\infty\mathrm{,g}} < 5 \times 10^{-8}$')
            elif self['SHELLMASS'] >= 3e-7: 
                #self['SHELLMASS_CLASS'] = (3,r'$\dot{M}_\mathrm{g}/v_{\infty\mathrm{,g}} \geq 3 \times 10^{-7}\ \mathrm{M}_\odot\ \mathrm{yr}^{-1}\ \mathrm{km}^{-1}\ \mathrm{s}$')
                self['SHELLMASS_CLASS'] = (3,r'$\dot{M}_\mathrm{g}/v_{\infty\mathrm{,g}} \geq 3 \times 10^{-7}$')
            elif self['SHELLMASS'] >= 5e-8 and self['SHELLMASS'] < 1.0e-7: 
                self['SHELLMASS_CLASS'] = (1,r'$5 \times 10^{-8}$ $\leq \dot{M}_\mathrm{g}/v_{\infty\mathrm{,g}} < 1 \times 10^{-7}$') 
                #self['SHELLMASS_CLASS'] = (1,r'$5 \times 10^{-8}\ \mathrm{M}_\odot\ \mathrm{yr}^{-1}\ \mathrm{km}^{-1}\ \mathrm{s}$ $\leq \dot{M}_\mathrm{g}/v_{\infty\mathrm{,g}} < 1 \times 10^{-7}\ \mathrm{M}_\odot\ \mathrm{yr}^{-1}\ \mathrm{km}^{-1}\ \mathrm{s}$') 
            else: 
                #self['SHELLMASS_CLASS'] = (2,r'$1 \times 10^{-7}\ \mathrm{M}_\odot\ \mathrm{yr}^{-1}\ \mathrm{km}^{-1}\ \mathrm{s}$ $\leq \dot{M}_\mathrm{g}/v_{\infty\mathrm{,g}} < 3 \times 10^{-7}\ \mathrm{M}_\odot\ \mathrm{yr}^{-1}\ \mathrm{km}^{-1}\ \mathrm{s}$')
                self['SHELLMASS_CLASS'] = (2,r'$1 \times 10^{-7}$ $\leq \dot{M}_\mathrm{g}/v_{\infty\mathrm{,g}} < 3 \times 10^{-7}$') 
        else:
            pass
        
        

    def calcMDOT_CLASS(self):
        
        '''
        Set the order of magnitude of MDOT. 
        0: Mdot < 3e-7
        1: 3e-7 <= Mdot < 3e-6
        2: 3e-6 <= Mdot < 1e-5
        3: 1e-5 <= Mdot
        
        '''
        
        if not self.has_key('MDOT_CLASS'):
            if self['MDOT_GAS'] < 3e-7: 
                self['MDOT_CLASS'] = (0,r'$\dot{M}_\mathrm{g} < 3 \times 10^{-7}\ \mathrm{M}_\odot\ \mathrm{yr}^{-1}$')
            elif self['MDOT_GAS'] >= 1e-5: 
                self['MDOT_CLASS'] = (3,r'$\dot{M}_\mathrm{g} \geq 1 \times 10^{-5}\ \mathrm{M}_\odot\ \mathrm{yr}^{-1}$')
            elif self['MDOT_GAS'] >= 3e-7 and self['MDOT_GAS'] < 3e-6: 
                self['MDOT_CLASS'] = (1,r'$3 \times 10^{-7}\ \mathrm{M}_\odot\ \mathrm{yr}^{-1}$ $\leq \dot{M}_\mathrm{g} < 3 \times 10^{-6}\ \mathrm{M}_\odot\ \mathrm{yr}^{-1}$') 
            else: 
                self['MDOT_CLASS'] = (2,r'$3 \times 10^{-6}\ \mathrm{M}_\odot\ \mathrm{yr}^{-1}$ $\leq \dot{M}_\mathrm{g} < 1 \times 10^{-5}\ \mathrm{M}_\odot\ \mathrm{yr}^{-1}$') 
        else:
            pass
        
        
    def calcQ_STAR(self):
        
        ''' 
        Set the stellar pulsation constant (che1992).
        
        '''
        
        if not self.has_key('Q_STAR'):
            self['Q_STAR'] = self['P_STAR']*self['M_STAR']**0.5\
                                    *self['R_STAR']**(-3/2.)
        else:
            pass
        
    
    def calcSCD_CLASS(self):
        
        '''
        Set the order of magnitude of SHELLCOLDENS. 
        0: scd < 0.06
        1: 0.06 <= scd < 0.15
        2: 0.15 <= scd < 0.4
        3: 0.4 <= scd
        
        '''
        
        if not self.has_key('SCD_CLASS'):
            if self['SHELLCOLDENS'] < 0.07: 
                self['SCD_CLASS'] = (0,r'$\bar{m} < 0.07\ \mathrm{g\;cm}^{-2}$')
            elif self['SHELLCOLDENS'] >= 0.07 and self['SHELLCOLDENS'] < 0.15: 
                self['SCD_CLASS'] = (1,r'$0.07\ \mathrm{g\;cm}^{-2}$ $\leq \bar{m} < 0.15\ \mathrm{g\;cm}^{-2}$')
            elif self['SHELLCOLDENS'] >=0.4: 
                self['SCD_CLASS'] = (3,r'$\bar{m} \geq 0.4\ \mathrm{g\;cm}^{-2}$')
            else: 
                self['SCD_CLASS'] = (2,r'$0.15\ \mathrm{g\;cm}^{-2}$ $\leq \bar{m} < 0.4\ \mathrm{g\;cm}^{-2}$')
        else:
            pass
            
    
    def calcL_CLASS(self):
        
        '''
        Set the order of magnitude of L_STAR.
        
        0: lstar < 6000
        1: 6000 <= lstar < 8000
        2: 8000 <= lstar < 10000
        3: 10000 <= lstar
        
        '''
        
        if not self.has_key('L_CLASS'):
            if self['L_STAR'] < 6000: 
                self['L_CLASS'] = (0,r'$L_\star < 6000$ $\mathrm{L}_\odot$')
            elif self['L_STAR'] >= 10000: 
                self['L_CLASS'] = (3,r'$L_\star \geq 10000$ $\mathrm{L}_\odot$')
            elif self['L_STAR'] >= 8000 and self['L_STAR'] < 10000: 
                self['L_CLASS'] = (2,r'$8000$ $\mathrm{L}_\odot$ $\leq L_\star < 10000$ $\mathrm{L}_\odot$')
            else: 
                self['L_CLASS'] = (1,r'$6000$ $\mathrm{L}_\odot$ $\leq L_\star < 8000$ $\mathrm{L}_\odot$')
        else:
            pass
        
    
    
    def calcSCATTYPE(self):
        
        '''
        Set the default scattering type for MCMax to 'ISOTROPIC'. 
        
        Can also be 'NONE', or 'FULL'. 
        
        'FULL' requires dust opacity .particle files with full scattering 
        matrices.
        
        '''
        
        if not self.has_key('SCATTYPE'):
            self['SCATTYPE'] = 'ISOTROPIC'
        else:
            pass
    
    
    
    def calcT_CONTACT(self):
        
        '''
        Set thermal contact off. 
        
        '''
        
        if not self.has_key('T_CONTACT'):
            self['T_CONTACT'] = 0
        else:
            pass
    
        
        
    def calcT_CLASS(self):
        
        '''
        Set the order of magnitude of T_STAR.
        
        0: tstar < 2000
        1: 2000 <= tstar < 2200
        2: 2200 <= tstar < 2500
        3: 2500 <= tstar
        
        '''
        
        if not self.has_key('T_CLASS'):
            if self['T_STAR'] < 2000: 
                self['T_CLASS'] = (0,r'$T_\star < 2000\ \mathrm{K}$')
            elif self['T_STAR'] >= 2500: 
                self['T_CLASS'] = (3,r'$T_\star \geq 2500\ \mathrm{K}$')
            elif self['T_STAR'] >= 2250 and self['T_STAR'] < 2500: 
                self['T_CLASS'] = (2,r'$2250\ \mathrm{K}$ $\leq T_\star < 2500\ \mathrm{K}$') 
            else: 
                self['T_CLASS'] = (1,r'$2000\ \mathrm{K}$ $\leq T_\star < 2250\ \mathrm{K}$')
        else:
            pass
    
    
    def calcVG_CLASS(self):
        
        '''
        Set the order of magnitude of VEL_INFINITY_GAS
        
        0: vg < 10
        1: 10 <= vg < 15
        2: 15 <= vg < 20
        3: 20 <= vg
        
        '''
        
        if not self.has_key('VG_CLASS'):
            if self['VEL_INFINITY_GAS'] < 10.: 
                self['VG_CLASS'] = (0,r'$v_{\infty\mathrm{,g}} < 10\ \mathrm{km\;s}^{-1}$')
            elif self['VEL_INFINITY_GAS'] >= 20.: 
                self['VG_CLASS'] = (3,r'$v_{\infty\mathrm{,g}} \geq 20\ \mathrm{km\;s}^{-1}$')
            elif self['VEL_INFINITY_GAS'] >= 15. and self['VEL_INFINITY_GAS'] < 20.: 
                self['VG_CLASS'] = (2,r'$15\ \mathrm{km\;s}^{-1}$ $\leq v_{\infty\mathrm{,g}} < 20\ \mathrm{km\;s}^{-1}$') 
            else: 
                self['VG_CLASS'] = (1,r'$10\ \mathrm{km\;s}^{-1}$ $\leq v_{\infty\mathrm{,g}} < 15\ \mathrm{km\;s}^{-1}$') 
        else:
            pass
        
        
    
    def calcV_EXP_DUST(self):
        
        """
        Calculate dust terminal velocity from gas terminal velocity and drift.
        
        Given in km/s.
        
        """

        if not self.has_key('V_EXP_DUST'):
            self['V_EXP_DUST']= float(self['VEL_INFINITY_GAS']) \
                                    + float(self['DRIFT'])
        else:
            pass    



    def calcREDDENING(self):
    
        '''
        A boolean flag for applying interstellar reddening or not. This is 
        model (read: distance) dependent, hence belongs in Star() objects.
        
        Having this available here makes it possible to compare using reddening 
        or not. 
        
        Default value is set to 0.
        
        '''
        
        if not self.has_key('REDDENING'):
            self['REDDENING']= 0
        else:
            pass    



    def calcREDDENING_MAP(self):
    
        '''
        The interstellar extinction map used for determining the interstellar
        extinction in K-band at a given distance, in the direction of given 
        longitude and latitude (set in Star.dat). 
        
        Default is Marshall et al. 2006 (marshall), but is replaced by Drimmel 
        et al. 2003 (drimmel) in case ll and bb are outside the range of 
        availability in Marshall. 
        
        Alternatives are Arenou et al. 1992 (arenou) and Schlegel et al. 1998 
        (schlegel).
        
        '''
        
        if not self.has_key('REDDENING_MAP'):
            self['REDDENING_MAP']= 'marshall'
        else:
            pass    



    def calcREDDENING_LAW(self):
    
        '''
        The extinction law used to redden model spectra. 
        
        Default is the combination of the laws by Fitzpatrick et al. 2004 
        (Optical) and Chiar & Tielens 2006 (IR), see IvS repo for more details
        at cc.ivs.sed.reddening. 
        
        Alternatives include cardelli1989, donnell1994, fitzpatrick1999,
        fitzpatrick2004, chiar2006.
        
        '''
        
        if not self.has_key('REDDENING_LAW'):
            self['REDDENING_LAW']= 'fitz2004chiar2006'
        else:
            pass    


    def calcRT_INCLINATION(self):
        
        '''
        Set the default value of MCMax ray-tracing inclination to 45 degrees.
        
        '''
        
        if not self.has_key('RT_INCLINATION'):
            self['RT_INCLINATION']= 45.0
        else:
            pass         


    def calcRT_NOSOURCE(self):
        
        '''
        Set the default value of excluding the central source from the ray 
        tracing of the MCMax model to False.
        
        '''
        
        if not self.has_key('RT_NOSOURCE'):
            self['RT_NOSOURCE']= 0
        else:
            pass         


    def calcRT_SPEC(self):
        
        '''
        Set the default value of MCMax ray-tracing of the spectrum to False.
        
        '''
        
        if not self.has_key('RT_SPEC'):
            self['RT_SPEC']= 0
        else:
            pass         



    def calcRT_IMAGE(self):
        
        '''
        Set the default value of MCMax image to False.
        
        '''
        
        if not self.has_key('RT_IMAGE'):
            self['RT_IMAGE']= 0
        else:
            pass    


    def calcRT_VIS(self):
        
        '''
        Set the default value of MCMax visibilities to False.
        
        '''
        
        if not self.has_key('RT_VIS'):
            self['RT_VIS']= 0
        else:
            pass    


    def calcRT_BASEVIS(self):
        
        '''
        Set the default value of MCMax visibilities versus baseline to False.
        
        '''
        
        if not self.has_key('RT_BASEVIS'):
            self['RT_BASEVIS']= 0
        else:
            pass    
            

    def calcRT_REDO(self):
        
        '''
        Set the default value of redoing the MCMax model observation to False.
        
        '''
        
        if not self.has_key('RT_REDO'):
            self['RT_REDO']= 0
        else:
            pass    
        
 
    def calcRT_OUTPUTFOLDER(self):
        
        '''
        Set the default value of MCMax ray-tracing outputfolder to empty. The
        output model observations are then saved in the model output folder.
        
        '''
        
        if not self.has_key('RT_OUTPUTFOLDER'):
            self['RT_OUTPUTFOLDER']= ''
        else:
            pass         

 
    def calcR_MAX(self,missing_key):
        
        """
        Calculate the maximum existence radii for dust species.
        
        Based on T_MIN_SPECIES for the species, and derived from mcmax output.
        
        If not MCMax model available, a power law is assumed. If T_MIN is not 
        given, no boundaries are assumed. 
        
        Is given in solar radii.
        
        @param missing_key: the missing max radius for a species that is needed
                            Of the format R_MAX_SPECIES.
        @type missing_key: string
        
        """
        
        if not self.has_key(missing_key):
            #- R_MAX is for T_MIN
            try: 
                tmin = float(self[missing_key.replace('R_MAX','T_MIN',1)])
                if self['LAST_MCMAX_MODEL']:
                    species = missing_key[6:]
                    rad = self.getDustRad(species=species,unit='rstar')
                    temp = self.getDustTemperature(species=species)
                    temp_interp = interp1d(rad,temp)
                    try: 
                        #-- interp1d raises a ValueError when outside of bounds
                        rmax = temp_interp(tmin)
                    except ValueError:
                        #- if T_MIN (for R_MAX) > temp[0] then no dust can
                        #- be present of the species
                        #- RMAX should be made very small, ie R*
                        if tmin > temp[0]:
                            rmax = self['R_STAR']

                        #- on the other hand, if TMIN < temp[-1]
                        #- all dust is allowed, so raise KeyError, such that
                        #- R_MAX is set to None
                        elif tmin < temp[-1]:
                            raise KeyError
                        
                        #- In the alternative cases, something is seriously 
                        #  wrong!
                        else:
                            raise IOError('Something went wrong when '+\
                                          'searching for R_MAX corresponding'+\
                                          ' to T_MIN... Debug!')
                else:
                    #-- Grab the power typical for optically thin temperature
                    #   profiles in the Rayleigh limit, i.e. s=1
                    power = -2./(4+1)
                    #-- Take the reciprocal relation of the dust temperature
                    #   profile (as in profilers.Temperature.Tdust())
                    #   rmax is in Rstar!
                    rmax = (tmin/self['T_STAR'])**(1/power)/2.
                self[missing_key] = rmax
            except KeyError:
                self[missing_key] = None
        else:
            pass        


                            
    def calcT_DES(self,sp):
        
        """
        Find the max temperature at which a dust species can exist.
        
        First, the CC inputfile is searched for T_MAX_SPECIES, in which case
        the sublimation temperature is constant. T_MAX is never made by Star()!
        
        If not present, Dust.dat info is taken, being either a sublimation 
        temperature, or the coefficients to calculate a pressure dependent
        sublimation temperature. These are set using T_DESA_ and T_DESB_SPECIES
        
        Note that tdesa and tdesb from Dust.dat are the coefficients given in 
        Kama et al 2009. MCMax uses a slightly different definition, and the 
        notation has crossed that of the paper. In any case, MCMax's definition
        of tdesa and tdesb is defined as shown here.
        
        This assumes TDESITER to be on.
        
        @param sp: The dust species
        @type sp: string
        
        """
        
        if not self.has_key('T_DESA_' + sp) \
                or not self.has_key('T_DESB_' + sp):
            try:
                #-- Check if a max temperature was given for the dust species
                if not self['T_MAX_' + sp]:
                    del self['T_MAX_' + sp]
                #-- If yes, then set the coefficients so that a constant 
                #   condensation temperature is used
                self['T_DESA_'+sp] = 10.0**(4)/self['T_MAX_' + sp]
                self['T_DESB_'+sp] = 10.0**(-4)
            except KeyError:
                if self.dust[sp]['tdesa']:
                    #-- Set the MCMax coefficients based on the Kama 2009 vals
                    self['T_DESA_'+sp] = 1e4*self.dust[sp]['tdesb']\
                                                /self.dust[sp]['tdesa']
                    self['T_DESB_'+sp] = 1e4/self.dust[sp]['tdesa']
                else:
                    #-- If no coefficients are available, use a more or less 
                    #   constant condensation temperature based on TDES in 
                    #   Dust.dat.
                    self['T_DESA_'+sp] = 1e4/self.dust[sp]['tdes']
                    self['T_DESB_'+sp] = 1e-4
        else:
            pass




    def calcR_SHELL_UNIT(self):
        
        '''
        Set default value of R_SHELL_UNIT to R_STAR.
        
        '''
        
        if not self.has_key('R_SHELL_UNIT'):
            self['R_SHELL_UNIT'] = 'R_STAR'
        else:
            pass



<<<<<<< HEAD
    def getAverageDrift(self):
        
        '''
        Return an array with the average drift velocity as a function of 
        radius, from coolfgr_all, in cm/s.
        
        '''
        
        inputfile = self.getCoolFn(ftype='fgr_all')
        drift = CodeIO.getGastronoomOutput(inputfile,keyword='VDRIFT')  
        opa_gs_max = 2.5e-1
        opa_gs_min = 5.0e-3
        return array(drift)/sqrt(0.25)*1.25\
                            *(opa_gs_max**(-2.)-opa_gs_min**(-2.))\
                            /(opa_gs_max**(-2.5)-opa_gs_min**(-2.5))
        


=======
>>>>>>> 42ab8012
    def calcDENSTYPE(self):
        
        """
        Define the type of density distribution.
        
        Default is 'MASSLOSS' for first iteration, otherwise SHELLFILE.
        
        If second iteration, a DENSFILE is created taking into account the 
        acceleration zone. This file is only created if not already present. 
        
        The dust density profile is calculated from the h2 number density, 
        after scaling to the dust mass-loss rate and correcting for the dust
        velocity profile. 
        
        """
        
        if not self.has_key('DENSTYPE') or not self.has_key('DENSFILE'):
            if self['MDOT_MODE'] != 'CONSTANT':
                exstr = '_var'
            else:
                exstr = ''
            filename = os.path.join(cc.path.gout,'data_for_mcmax',\
                                    '_'.join(['dens',\
                                              self['LAST_GASTRONOOM_MODEL'],\
                                    'mdotd%s%.2e.dat'%(exstr,\
                                                       self['MDOT_DUST'])]))
            if os.path.isfile(filename):
                self['DENSFILE'] = filename
                self['DENSTYPE'] = "SHELLFILE"
            else:
                if self['LAST_GASTRONOOM_MODEL']:
                    if self.has_key('DENSTYPE'):
                        if self['DENSTYPE'] == "MASSLOSS": 
                            raise IOError
                    self['DENSTYPE'] = "SHELLFILE"
                    self['DENSFILE'] = filename
                    rad = self.getGasRad()
                    dens = self.getWindDensity(denstype='dust')
                    DataIO.writeCols(filename,[rad/self.au,dens])        
                    print '** Made MCMax density input file at %s.'%filename
                else:
                    print '** Writing and/or reading DENSFILE output and/or '+\
                          'input failed. Assuming standard mass-loss density'+\
                          ' distribution.'
                    self['DENSTYPE'] = "MASSLOSS"
                    self['DENSFILE'] = ''
        else:
            pass



    def calcSHELLMASS(self):
        
        """
        Calculate the average mass per shell of the circumstellar envelope. 

        Calculated by Mdot_gas/vexp.
    
        """
        
        if not self.has_key('SHELLMASS'):
            self['SHELLMASS'] = self['MDOT_GAS']/self['VEL_INFINITY_GAS']
        else:
            pass


    def calcSHELLDENS(self):
        
        """
        Calculate the average density of the circumstellar envelope. 
    
        """
        
        if not self.has_key('SHELLDENS'):
            
            mdot_cgs = (float(self['MDOT_GAS'])*u.M_sun/u.yr).to(u.g/u.s).value
            self['SHELLDENS'] = mdot_cgs/((self['VEL_INFINITY_GAS']*10**5)\
                                         *(self['R_STAR']*self.Rsun)**2*4.*pi)
        else:
            pass
        
        
        
    def calcSHELLCOLDENS(self):
        
        """
        Calculate a proxy for the average column density of the circumstellar 
        shell. 
        
        This is (intuitively) rho * R_STAR, which is important for radiative 
        excitation (density tracing the source of the radiation, R_STAR setting
        the scale of the envelope). Two types of radiative excitation can be 
        related to this: direct stellar light, and thermal dust emission.
        
        Especially important for water, but in a balance with other excitation
        mechanisms.
        
        Note that this quantity is also related to the optical depth through
        tau = kappa*coldens.
    
        """
        
        if not self.has_key('SHELLCOLDENS'):
            self['SHELLCOLDENS'] = self['SHELLDENS']\
                                    *self['R_STAR']*self.Rsun
        else:
            pass
        
        
    def calcSHELLDENS2(self):
        
        """
        Calculate a proxy for the average degree of collisional excitation in 
        the circumstellar shell.
        
        This is (intuitively) sqrt(rho * rho * R_STAR): two density factors 
        tracing both collisional partners, and R_STAR setting the scale of the 
        envelope.
        
        Sqrt is taken for easy comparison between this and the mass-loss rate
        to which it is directly proportional.
        
        Especially important for CO, but also to some degree for water where it 
        is in balance with other excitation mechanisms.
        
        Calculated by taking SHELLDENS**2*R_STAR ~ R_STAR^3/2.
        
        """
        
        if not self.has_key('SHELLDENS2'):
            self['SHELLDENS2'] = sqrt(self['SHELLDENS']**2\
                                         *self['R_STAR']*self.Rsun)
        else:
            pass

        
    def calcDENSFILE(self):
        
        """
        Pointer to the calcDENSTYPE method in case DENSFILE is missing.
    
        """
        
        self.calcDENSTYPE()
        
                            
                                                            
    def calcMRN_DUST(self):
        
        '''
        Set the default value for MRN_DUST to 0.
        
        '''
        
        if not self.has_key('MRN_DUST'):
            self['MRN_DUST'] = 0
        else:
            pass
    
    
    
    def calcMRN_INDEX(self):
    
        '''
        Set the default value for MRN_INDEX to 3.5 (standard power law in ISM
        dust grain size distribution).
        
        '''
        
        if not self.has_key('MRN_INDEX'):
            self['MRN_INDEX'] = 3.5
        else:
            pass
        
        
    
    def calcMRN_NGRAINS(self):
        
        '''
        Set the default balue for MRN_NGRAINS to the max number of dust species
        involved. 
        
        This means that all dust species are treated in the mrn treatment of 
        MCMax. 
        
        If the max is set to less species, then the extra species are treated 
        as normal, with manually set abundances. 
        
        '''
        
        if not self.has_key('MRN_NGRAINS'):
            self['MRN_NGRAINS'] = len(self.getDustList())
        else:
            pass
        
        
    
    def calcMRN_RMAX(self):
        
        '''
        Set the default value for the maximum grain size in micron. 
        
        Abundances of bigger grains will be set to 0.
        
        '''
        
        if not self.has_key('MRN_RMAX'):
            self['MRN_RMAX'] = 1000.
        else:
            pass
        
        
    
    def calcMRN_RMIN(self):
        
        '''
        Set the default value for the minimum grain size in micron. 
        
        Abundances of smaller grains will be set to 0.
        
        '''
        
        if not self.has_key('MRN_RMIN'):
            self['MRN_RMIN'] = 0.01
        else:
            pass
        
    
    def calcSCSET(self):
        
        '''
        Set default of self-consistent settling to False.
        
        '''
        
        if not self.has_key('SCSET'):
            self['SCSET'] = 0
        else:
            pass
        
    
    def calcSCSETEQ(self):
        
        '''
        Set default of self-consistent settling to True.
        
        Only relevant if SCSET == 1.
        
        '''
        
        if not self.has_key('SCSETEQ'):
            self['SCSETEQ'] = 1
        else:
            pass
        
        
        
    def calcALPHATURB(self):
        
        '''
        Set default of the turbulent mixing strenght to 1e-4.
                
        '''
        
        if not self.has_key('ALPHATURB'):
            self['ALPHATURB'] = 1e-4
        else:
            pass
        
        
    
    def calcMOLECULE(self):
        
        '''
        Set the MOLECULE keyword to empty list if not given in the input.
        
        '''
        
        if not self.has_key('MOLECULE'):
            self['MOLECULE'] = []
        else:
            pass
            


    def calcGAS_LIST(self):
        
        """
        Set the GAS_LIST keyword based on the MOLECULE keyword. 
        
        The input MOLECULE format from the CC input is converted into 
        Molecule() objects.
        
        """
        
        if not self.has_key('GAS_LIST') and self['MOLECULE']:
            if len(self['MOLECULE'][0]) == 2:
                #- First convert the long GASTRoNOoM input molecule names to 
                #- the short names, since if len() is 2, it comes from 
                #- PlottingSession.setPacsFromDb
                molec_indices \
                    = [DataIO.getInputData(keyword='MOLEC_TYPE',make_float=0,\
                                           filename='Molecule.dat')\
                                          .index(molec[0]) 
                       for molec in self['MOLECULE']]
                molecules_long = [molec[0] for molec in self['MOLECULE']]
                self['MOLECULE'] \
                    = [[DataIO.getInputData(keyword='TYPE_SHORT',\
                                            filename='Molecule.dat')[index]] \
                        + [molec[1]] 
                       for molec,index in zip(self['MOLECULE'],molec_indices)]
                self['TRANSITION'] \
                    = [[DataIO.getInputData(keyword='TYPE_SHORT',\
                                            filename='Molecule.dat')\
                            [molec_indices[molecules_long.index(trans[0])]]] \
                        + trans[1:]
                       for trans in self['TRANSITION']]
                #- Pull the info from the db
                self['GAS_LIST'] = []
                for molec,model_id in self['MOLECULE']:
                    self['GAS_LIST'].append(Molecule.makeMoleculeFromDb(\
                                        model_id=model_id,molecule=molec,\
                                        path_gastronoom=self.path_gastronoom))
            else:
                for key,index in zip(['R_OUTER','CHANGE_FRACTION_FILENAME',\
                                             'SET_KEYWORD_CHANGE_ABUNDANCE',\
                                             'NEW_TEMPERATURE_FILENAME',\
                                             'SET_KEYWORD_CHANGE_TEMPERATURE',\
                                             'ENHANCE_ABUNDANCE_FACTOR',\
                                             'ABUNDANCE_FILENAME'],\
                                            [13,16,17,18,19,15,14]):
                    if self['%s_H2O'%key]:
                        self['MOLECULE'] = \
                            [[(i==index and molec[0] in ['1H1H16O','p1H1H16O',\
                                                         '1H1H17O','p1H1H17O',\
                                                         '1H1H18O','p1H1H18O']) 
                                    and self['%s_H2O'%key] 
                                    or str(entry) 
                              for i,entry in enumerate(molec)]
                             for molec in self['MOLECULE']]                        
                #-- Check if startype is not BB, because if starfile is given 
                #   while BB is requested, the starfile cannot be given to the
                #   Molecule class. 
                starfile = self['STARTYPE'] != 'BB' and self['STARFILE'] or ''
                self['GAS_LIST'] = \
                    [Molecule.Molecule(\
                        molecule=molec[0],ny_low=int(molec[1]),\
                        ny_up=int(molec[2]),nline=int(molec[3]),\
                        n_impact=int(molec[4]),n_impact_extra=int(molec[5]),\
                        abun_molec=float(molec[6]),\
                        abun_molec_rinner=float(molec[7]),\
                        abun_molec_re=float(molec[8]),\
                        rmax_molec=float(molec[9]),itera=int(molec[10]),\
                        lte_request=int(molec[11]),\
                        use_collis_radiat_switch=int(molec[12]),\
                        abundance_filename=molec[14],\
                        enhance_abundance_factor=float(molec[15]),\
                        opr=self['OPR'],\
                        ratio_12c_to_13c=self['RATIO_12C_TO_13C'],\
                        ratio_16o_to_18o=self['RATIO_16O_TO_18O'],\
                        ratio_16o_to_17o=self['RATIO_16O_TO_17O'],\
                        r_outer=float(molec[13]) \
                                    and float(molec[13]) \
                                    or self['R_OUTER_GAS'],\
                        outer_r_mode=float(molec[13]) \
                                        and 'FIXED' \
                                        or self['OUTER_R_MODE'],\
                        dust_to_gas_change_ml_sp=self\
                                                 ['DUST_TO_GAS_CHANGE_ML_SP'],\
                        set_keyword_change_abundance=int(molec[17]),\
                        change_fraction_filename=molec[16],\
                        set_keyword_change_temperature=int(molec[19]),\
                        new_temperature_filename=molec[18],\
                        use_maser_in_sphinx=self['USE_MASER_IN_SPHINX'],\
                        use_no_maser_option=self['USE_NO_MASER_OPTION'],\
                        fehler=self['FEHLER'],n_freq=self['N_FREQ'],\
                        start_approx=self['START_APPROX'],xdex=self['XDEX'],\
                        use_fraction_level_corr=self['USE_FRACTION_LEVEL_CORR'],\
                        fraction_level_corr=self['FRACTION_LEVEL_CORR'],\
                        number_level_max_corr=self['NUMBER_LEVEL_MAX_CORR'],\
                        starfile=starfile,path_gastronoom=self.path_gastronoom)
                     
                     for molec in self['MOLECULE']]
            
            #- safety check
            requested_molecules = set([molec.molecule 
                                      for molec in self['GAS_LIST']])
            if not len(self['GAS_LIST']) == len(requested_molecules): 
                raise IOError('Multiple parameter sets for a single molecule'+\
                              ' passed. This is impossible! Contact Robin...')     
            print 'Gas molecules that are taken into account are ' + \
                  ', '.join(sorted([molec[0] for molec in self['MOLECULE']]))+\
                  '.'        
        elif not self.has_key('GAS_LIST') and not self['MOLECULE']:
            self['GAS_LIST'] = []
        else:
            pass



    def calcR_OUTER_H2O(self):
        
        '''
        Set default value of R_OUTER_H2O to 0.
        
        '''
        
        if not self.has_key('R_OUTER_H2O'):
            self['R_OUTER_H2O'] = 0
        else:
            pass 
      


    def calcNEW_TEMPERATURE_FILENAME_H2O(self):
        
        '''
        Set default value of NEW_TEMPERATURE_FILENAME_H2O to ''.
        
        '''
        
        if not self.has_key('NEW_TEMPERATURE_FILENAME_H2O'):
            self['NEW_TEMPERATURE_FILENAME_H2O'] = ''
        else:
            pass 



    def calcCHANGE_FRACTION_FILENAME_H2O(self):
        
        '''
        Set default value of CHANGE_FRACTION_FILENAME_H2O to ''.
        
        '''
        
        if not self.has_key('CHANGE_FRACTION_FILENAME_H2O'):
            self['CHANGE_FRACTION_FILENAME_H2O'] = ''
        else:
            pass 
      


    def calcSET_KEYWORD_CHANGE_TEMPERATURE_H2O(self):
        
        '''
        Set default value of SET_KEYWORD_CHANGE_TEMPERATURE_H2O to ''.
        
        '''
        
        if not self.has_key('SET_KEYWORD_CHANGE_TEMPERATURE_H2O'):
            self['SET_KEYWORD_CHANGE_TEMPERATURE_H2O'] = 0
        else:
            pass 



    def calcSET_KEYWORD_CHANGE_ABUNDANCE_H2O(self):
        
        '''
        Set default value of SET_KEYWORD_CHANGE_ABUNDANCE_H2O to ''.
        
        '''
        
        if not self.has_key('SET_KEYWORD_CHANGE_ABUNDANCE_H2O'):
            self['SET_KEYWORD_CHANGE_ABUNDANCE_H2O'] = 0
        else:
            pass 
      


    def calcENHANCE_ABUNDANCE_FACTOR_H2O(self):
        
        '''
        Set default value of ENHANCE_ABUNDANCE_FACTOR_H2O to ''.
        
        '''
        
        if not self.has_key('ENHANCE_ABUNDANCE_FACTOR_H2O'):
            self['ENHANCE_ABUNDANCE_FACTOR_H2O'] = 0
        else:
            pass 
      


    def calcABUNDANCE_FILENAME_H2O(self):
        
        '''
        Set default value of ABUNDANCE_FILENAME_H2O to ''.
        
        '''
        
        if not self.has_key('ABUNDANCE_FILENAME_H2O'):
            self['ABUNDANCE_FILENAME_H2O'] = ''
        else:
            pass 
      

    
    def calcR_OUTER_EFFECTIVE(self):
        
        '''
        Get the effective outer radius (either from Mamon, or a fixed value).
        
        '''
        
        filename = os.path.join(cc.path.gout,'models',\
                                self['LAST_GASTRONOOM_MODEL'],\
                                'input%s.dat'%self['LAST_GASTRONOOM_MODEL'])
        
        if not self.has_key('R_OUTER_EFFECTIVE'):
            self['R_OUTER_EFFECTIVE'] \
                = float(DataIO.readFile(filename=filename,delimiter=' ')[0][4])
        else:
            pass



    def calcKEYWORD_DUST_TEMPERATURE_TABLE(self):
        
        '''
        Set KEYWORD_DUST_TEMPERATURE_TABLE to False for now. 
        
        If it was not yet defined, there is not ftemperature file anyway.
        
        '''
        
        if not self.has_key('KEYWORD_DUST_TEMPERATURE_TABLE'):
            if self['DUST_TEMPERATURE_FILENAME']:
                self['KEYWORD_DUST_TEMPERATURE_TABLE'] = 1
            else:
                self['KEYWORD_DUST_TEMPERATURE_TABLE'] = 0
        else:
            pass
    

    
    def calcNUMBER_INPUT_DUST_TEMP_VALUES(self):
        
        '''
        Set NUMBER_INPUT_DUST_TEMP_VALUES to length of input file for dust temp 
        
        If it does not exist set to 0.
        
        '''
        
        if not self.has_key('NUMBER_INPUT_DUST_TEMP_VALUES'):
            if self['DUST_TEMPERATURE_FILENAME']:
                self['NUMBER_INPUT_DUST_TEMP_VALUES'] \
                    = len([1 
                           for line in DataIO.readFile(\
                                            self['DUST_TEMPERATURE_FILENAME']) 
                           if line])
            else:
                self['NUMBER_INPUT_DUST_TEMP_VALUES'] = 0
        else:
            pass  

    
                            
    def calcDUST_TEMPERATURE_FILENAME(self):
        
        """
        Look for the temperature stratification of the star.
    
        If a last mcmax model is available, the filename is given, (for now 2d). 
        
        Else an empty string is given, and a power law is used in GASTRoNOoM.
        
        """
        
        if not self.has_key('DUST_TEMPERATURE_FILENAME'):
            filename = self['RID_TEST'] != 'R_STAR' \
                            and os.path.join(cc.path.mout,\
                                             'data_for_gastronoom',\
                                             '_'.join(['Td',\
                                                     self['LAST_MCMAX_MODEL'],\
                                                     self['RID_TEST']\
                                                      +'.dat']))\
                            or os.path.join(cc.path.mout,\
                                            'data_for_gastronoom',\
                                            '_'.join(['Td',\
                                                      self['LAST_MCMAX_MODEL']\
                                                      + '.dat']))
            if os.path.isfile(filename):
                self['DUST_TEMPERATURE_FILENAME'] = filename
            else:
                if self['LAST_MCMAX_MODEL']:
                    rad = self.getDustRad(unit='rstar')
                    temp = self.getDustTemperature()
                    if self['RID_TEST'] == 'R_STAR':
                         temp = temp[rad > 1]
                         rad = rad[rad > 1]
                    elif self['RID_TEST'] == 'R_INNER_GAS':
                         temp = temp[rad > self['R_INNER_GAS']]
                         rad = rad[rad > self['R_INNER_GAS']]
                    elif self['RID_TEST'] == 'BUGGED_CASE':
                         temp = temp[rad > self['R_STAR']]
                         rad = rad[rad > self['R_STAR']]
                    self['DUST_TEMPERATURE_FILENAME'] = filename
                    DataIO.writeCols(filename,[rad,temp])
                    self['KEYWORD_DUST_TEMPERATURE_TABLE'] = 1
                    self['NUMBER_INPUT_DUST_TEMP_VALUES'] = len(rad)
                    print '** Made dust temperature stratifaction file at %s.'\
                          %filename
                    if self['NUMBER_INPUT_DUST_TEMP_VALUES'] > 999:
                        ss = '** WARNING! The dust temperature file contains'+\
                             ' more than 999 grid points. GASTRoNOoM will '+\
                             'fail because it requires less than 1000 points.'
                        print ss
                else:
                    self['DUST_TEMPERATURE_FILENAME'] = ''
        else:
            pass                        
                            
                            
  
    def calcGAS_LINES(self):
        
        """
        Making transition line input for gas data (auto search) 
        and additional no-data lines.
        
        The Transition() objects are created then for these lines and added
        to the GAS_LINES list.
    
        """
        
        if not self.has_key('GAS_LINES'):
            self['GAS_LINES'] = list()
            #-- To make sure the GAS_LIST is done, and the conversion of 
            #   TRANSITION to the right molecule names is done 
            #   (in case of PlottingSession.setPacsFromDb is used)
            self.calcGAS_LIST()     
            
            #-- Check if specific transition were requested in addition to data            
            #   Note that these include autosearch transitions if requested
            #   (See ComboCode.py)
            if self.has_key('TRANSITION'):
                #-- Keep if molecule is available in this model
                molecules = [m.molecule for m in self['GAS_LIST']]
                self['TRANSITION'] = [trans 
                                      for trans in self['TRANSITION'] 
                                      if trans[0] in molecules]
                
                #-- Check if identical transitions both with and without n_quad 
                #   are requested: Only keep the one with. (ie in the case of 
                #   radio_autosearch returns a manually requested transition)
                trl_ras = [tr for tr in self['TRANSITION'] if len(tr) == 11]
                trl_man = [tr for tr in self['TRANSITION'] if len(tr) == 12]
                trl_filt = [tr for tr in trl_ras 
                               if tr not in [tt[:-1] for tt in trl_man]]
                self['TRANSITION'] = trl_man + trl_filt
                
                #-- transitions taken from radio db have only 11 keys, and thus 
                #   have no n_quad. This is added from the Star() object. 
                nl = [Transition.makeTransition(star=self,trans=trans) 
                      for trans in self['TRANSITION']]
                nl = [trans for trans in nl if trans]
                self['GAS_LINES'].extend(nl)
                
            #- Check if molecular line catalogues have to be browsed to create 
            #- line lists in addition to the data
            if self['LINE_SELECT']:
                if self['LINE_SELECT'] == 1: 
                    self.__addLineList()
                elif self['LINE_SELECT'] == 2: 
                    trl = DataIO.readDict(self['LS_FILE'],\
                                          multi_keys=['TRANSITION'])
                    trl_sorted = DataIO.checkEntryInfo(trl['TRANSITION'],11,\
                                                       'TRANSITION')
                    nl = [Transition.makeTransition(trans=trans,star=self) 
                          for trans in trl_sorted]
                    nl = [trans for trans in nl if trans]
                    
                    #-- Kick out those transitions that were requested manually
                    #   Can use GAS_LINES key, as it contains both manual and 
                    #   other lines, but the latter are also assigned 
                    #   self['N_QUAD'] anyway
                    ctrl = [tr.getInputString(include_nquad=0) 
                            for tr in self['GAS_LINES']]
                    nl = [tr for tr in nl
                             if tr.getInputString(include_nquad=0) not in ctrl]
                    self['GAS_LINES'].extend(nl)    
    
            #-- Sort the transitions.
            self['GAS_LINES'] = sorted(list(self['GAS_LINES']),\
                                       key=lambda x: str(x))
            #-- Check uniqueness. Same N_QUAD double transitions can still occur
            self['GAS_LINES'] = Transition.checkUniqueness(self['GAS_LINES'])
            
            #-- Is this still needed? 
            requested_transitions = set([str(trans) 
                                         for trans in self['GAS_LINES']]) 
            if not len(self['GAS_LINES']) == len(requested_transitions):
                print 'Length of the requested transition list: %i'\
                      %len(self['GAS_LINES'])
                print 'Length of the requested transition list with only ' + \
                      'the "transition string" parameters: %i'\
                      %len(requested_transitions)
                print 'Guilty transitions:'
                trans_strings = [str(trans) for trans in self['GAS_LINES']]
                print '\n'.join([str(trans) 
                                 for trans in self['GAS_LINES'] 
                                 if trans_strings.count(str(trans))>1])
                raise IOError('Multiple parameter sets for a single ' + \
                              'transition requested. This is impossible! '+ \
                              'Check if N_QUAD and TRANSITION definitions ' + \
                              'have the same value in your inputfile.' + \
                              'If yes, check code/contact Robin.')
        else:
            pass
    


    def calcSTARTYPE(self):
        
        """
        Set the default value for STARTYPE, which is the blackbody 
        assumption (BB). 
        
        """
        
        if not self.has_key('STARTYPE'):
            self['STARTYPE'] = 'BB'
        else:
            pass

    

    def calcSTARFILE(self):
        
        """
        Set the default value for STARFILE, which is an empty string 
        (ie STARTYPE is BB, no inputfile). 
        
        """
        
        if not self.has_key('STARFILE'):
            if self['STARTYPE'] == 'BB':
                self['STARFILE'] = ''
            elif self['STARTYPE'] == 'ATMOSPHERE':
                modeltypes = ['comarcs','marcs','kurucz']
                modeltype = None
                for mt in modeltypes:
                    if mt in self['ATM_FILENAME']:
                        modeltype = mt
                        continue
                if modeltype is None: 
                    raise IOError('Atmosphere model type is unknown.')
                DataIO.testFolderExistence(cc.path.starf)
                atmfile = self['ATM_FILENAME']
                atmos = Atmosphere.Atmosphere(modeltype,filename=atmfile)
                atmosmodel = atmos.getModel(teff=self['T_STAR'],\
                                            logg=self['LOGG'])
                starfile = os.path.join(cc.path.starf,'%s_teff%s_logg%s.dat'\
                                        %(os.path.splitext(atmos.filename)[0],\
                                        str(atmos.teff_actual),\
                                        str(atmos.logg_actual)))
                if not os.path.isfile(starfile):
                    savetxt(starfile,atmosmodel,fmt=('%.8e'))
                print 'Using input model atmosphere at '
                print starfile
                self['STARFILE'] = starfile
            elif self['STARTYPE'] == 'TABLE':
                self['STARTABLE'] = self['STARTABLE'].strip('"').strip("'")
                if not (os.path.isfile(self['STARTABLE']) \
                        and os.path.split(self['STARTABLE'])[0]):
                    self['STARFILE'] = os.path.join(cc.path.starf,\
                                                    self['STARTABLE'])
                else:
                    self['STARFILE'] = self['STARTABLE']
                print 'Using input star spectrum at '
                print self['STARFILE']
        else:
            pass



    def calcLINE_SELECT(self):
        
        ''' 
        If the LINE_SELECT keyword is not present, set to False.
        
        '''
        
        if not self.has_key('LINE_SELECT'):
            self['LINE_SELECT'] = 0
        else:
            pass



    def calcDUST_TO_GAS(self):
        
        '''
        Calculate the empirical value oft he dust to gas ratio.
        
        '''
        
        if not self.has_key('DUST_TO_GAS'):
            self['DUST_TO_GAS'] = float(self['MDOT_DUST'])\
                                    *float(self['VEL_INFINITY_GAS'])\
                                    /float(self['MDOT_GAS'])\
                                    /float(self['V_EXP_DUST'])
        else:
            pass


  
    def calcDUST_TO_GAS_INITIAL(self):
        
        '''
        Set a default value for the initial dust-to-gas ratio at 0.002.
        
        '''
        
        if not self.has_key('DUST_TO_GAS_INITIAL'):
            self['DUST_TO_GAS_INITIAL'] = 0.002
        else:
            pass  



    def calcDUST_TO_GAS_ITERATED(self):
        
        '''
        Fetch the iterated result of the dust-to-gas ratio from cooling.
        
        '''
        
        if not self.has_key('DUST_TO_GAS_ITERATED'):
            try:
                filename = os.path.join(cc.path.gout,'models',\
                                        self['LAST_GASTRONOOM_MODEL'],\
                                        'input%s.dat'\
                                        %self['LAST_GASTRONOOM_MODEL'])
                self['DUST_TO_GAS_ITERATED'] = float(DataIO.readFile(\
                                                        filename=filename,\
                                                        delimiter=' ')[0][6])
            except IOError:
                self['DUST_TO_GAS_ITERATED'] = None
        else:
            pass  
        
        
        
    def calcINCLUDE_SCAT_GAS(self):
        
        '''
        Set the keyword INCLUDE_SCAT_GAS to 0.
        
        The keyword decides whether to take into account the scattering 
        coefficients in GASTRoNOoM as if they contributed to the absorption
        coefficients. 
        
        '''
        
        if not self.has_key('INCLUDE_SCAT_GAS'):  
            self['INCLUDE_SCAT_GAS'] = 0
        else:
            pass
        
        
            
    def calcRATIO_12C_TO_13C(self):
        
        '''
        Set default value for ratio_12c_to_13c to 0.
        
        '''
        
        if not self.has_key('RATIO_12C_TO_13C'):  
            self['RATIO_12C_TO_13C'] = 0
        else:
            pass
    


    def calcRATIO_16O_TO_17O(self):
        
        '''
        Set default value for ratio_16o_to_17o to 0.
        
        '''
        
        if not self.has_key('RATIO_16O_TO_17O'):  
            self['RATIO_16O_TO_17O'] = 0
        else:
            pass
            


    def calcRATIO_16O_TO_18O(self):
        
        '''
        Set default value for ratio_16o_to_18o to 0.
        
        '''
        
        if not self.has_key('RATIO_16O_TO_18O'):  
            self['RATIO_16O_TO_18O'] = 0
        else:
            pass    
        


    def calcOPR(self):
        
        '''
        Set default value for opr to 0.
        
        '''
        
        if not self.has_key('OPR'):  
            self['OPR'] = 0
        else:
            pass                
        


    def calcUSE_NEW_DUST_KAPPA_FILES(self):
        
        '''
        Set the default value of USE_NEW_DUST_KAPPA_FILES to 1.
        
        '''
        
        if not self.has_key('USE_NEW_DUST_KAPPA_FILES'):  
            self['USE_NEW_DUST_KAPPA_FILES'] = 1
        else:
            pass         



    def calcTEMDUST_FILENAME(self):
        
        """
        Making extinction efficiency input files for GASTRoNOoM from MCMax 
        output mass extinction coefficients.
        
        If no MCMax output available, this file is temdust.kappa, the standard.
        
        In units of cm^-1, Q_ext/a.
        
        """
        
        if not self.has_key('TEMDUST_FILENAME'):
            if self['NLAM'] > 2000:
                #- For now not supported, GASTRoNOoM cannot take more than 2000
                #- wavelength opacity points
                raise IOError('NLAM > 2000 not supported due to GASTRoNOoM '+\
                              'opacities!')    
            filename = os.path.join(cc.path.gdata,'temdust_%s.dat'\
                                    %self['LAST_MCMAX_MODEL'])
            if not int(self['USE_NEW_DUST_KAPPA_FILES']) \
                    or not self['LAST_MCMAX_MODEL']:
                self['TEMDUST_FILENAME'] = 'temdust.kappa'
            elif os.path.isfile(filename):
                self['TEMDUST_FILENAME'] = os.path.split(filename)[1]
            else:
                try:
                    wavelength,q_ext = self.getWeightedKappas()
                    q_ext *= self['SPEC_DENS_DUST']*(4.0/3)
                    wavelength = list(wavelength)
                    wavelength.reverse()
                    q_ext = list(q_ext)
                    q_ext.reverse()
                    self['TEMDUST_FILENAME'] = os.path.split(filename)[1]
                    DataIO.writeCols(filename,[wavelength,q_ext])
                    print '** Made opacity file at ' + filename + '.'
                except IOError:
                    self['TEMDUST_FILENAME'] = 'temdust.kappa'
        else:
            pass    
     
    
    
    def calcR_OH1612_AS(self):
         
        '''
        Set the R_OH1612_AS to the default value of 0 as.
        
        '''
        
        if not self.has_key('R_OH1612_AS'):  
            self['R_OH1612_AS'] = 0
        else:
            pass


    
    def calcR_OH1612(self):
         
        '''
        Calculate the R_OH1612 in R_STAR.
        
        '''
        
        if not self.has_key('R_OH1612'): 
            #-- Get the angular size equivalency
            equiv = eq.angularSize(self['DISTANCE'])
            #-- Convert as to cm
            rad = (self['R_OH1612_AS']*u.arcsec).to(u.cm,equivalencies=equiv)
            self['R_OH1612'] = rad.value/self['R_STAR']/self.Rsun
        else:
            pass         


    
    def calcR_OH1612_NETZER(self):
         
        '''
        Calculate the radial OH maser peak distance in cm.
        
        Taken from Netzer & Knapp 1987, eq. 29. 
        
        The interstellar radiation factor is taken as A = 5.4 
        (avg Habing Field)

        '''
        
        if not self.has_key('R_OH1612_NETZER'):  
            mg = self['MDOT_GAS']/1e-5
            vg = self['VEL_INFINITY_GAS']
            self['R_OH1612_NETZER'] = ((5.4*mg**0.7/vg**0.4)**-4.8\
                                        + (74.*mg/vg)**-4.8)**(-1/4.8)*1e16\
                                        /self['R_STAR']/self.Rsun
        else:
            pass         



    def missingInput(self,missing_key):
        
        """
        Try to resolve a missing key.
                
        @param missing_key: the missing key for which an attempt will be made 
                            to calculate its value based on already present 
                            parameters
        @type missing_key: string
        
        """
        
        if missing_key in ('T_STAR','L_STAR','R_STAR'):
            self.calcTLR()
        elif missing_key in ['R_MAX_' + species 
                             for species in self.getDustList()]:
            self.calcR_MAX(missing_key)
        elif missing_key in ['R_DES_' + species 
                             for species in self.getDustList()]:
            self.checkT()
        elif missing_key in ['T_DESA_' + species 
                             for species in self.getDustList()] + \
                            ['T_DESB_' + species 
                             for species in self.getDustList()]:
            self.calcT_DES(missing_key[7:])
        elif missing_key in ['T_DES_' + species 
                             for species in self.getDustList()]:
            self.checkT()
        elif hasattr(self,'calc' + missing_key):
            getattr(self,'calc' + missing_key)()
        else:
            pass

 <|MERGE_RESOLUTION|>--- conflicted
+++ resolved
@@ -800,13 +800,8 @@
         if not self['LAST_MCMAX_MODEL']: return empty(0)
     
         fn = self.getDustFn(species)
-<<<<<<< HEAD
-        rad = array(CodeIO.getMCMaxOutput(incr=int(self['NRAD']),\
-                                          keyword='RADIUS',filename=fn))
-=======
         rad = array(DataIO.getKeyData(incr=int(self['NRAD']),\
                                       keyword='RADIUS',filename=fn))
->>>>>>> 42ab8012
         
         unit = str(unit).lower()
         if unit == 'au':
@@ -842,13 +837,8 @@
         if not self['LAST_MCMAX_MODEL']: return empty(0)
     
         fn = self.getDustFn(species)
-<<<<<<< HEAD
-        theta = array(CodeIO.getMCMaxOutput(incr=int(self['NTHETA']),\
-                                            keyword='THETA',filename=fn))
-=======
         theta = array(DataIO.getKeyData(incr=int(self['NTHETA']),\
                                         keyword='THETA',filename=fn))
->>>>>>> 42ab8012
         return theta
         
         
@@ -893,13 +883,8 @@
         #   over the theta coordinate, if requested.
         fn = self.getDustFn(species)
         incr = int(self['NRAD'])*int(self['NTHETA'])
-<<<<<<< HEAD
-        dens_ori = CodeIO.getMCMaxOutput(filename=fn,incr=incr,\
-                                         keyword='DENSITY')
-=======
         dens_ori = DataIO.getKeyData(filename=fn,incr=incr,\
                                      keyword='DENSITY')
->>>>>>> 42ab8012
         if avg_theta: dens = Data.reduceArray(dens_ori,self['NTHETA'])
         else: dens = dens_ori
         
@@ -957,13 +942,8 @@
         #   over the theta coordinate, if requested.
         fn = self.getDustFn(species)
         incr = int(self['NRAD'])*int(self['NTHETA'])
-<<<<<<< HEAD
-        temp_ori = CodeIO.getMCMaxOutput(incr=incr,keyword='TEMPERATURE',\
-                                         filename=fn)
-=======
         temp_ori = DataIO.getKeyData(incr=incr,keyword='TEMPERATURE',\
                                      filename=fn)
->>>>>>> 42ab8012
         if avg_theta: temp = Data.reduceArray(temp_ori,self['NTHETA'])
         else: temp = temp_ori
 
@@ -2771,27 +2751,6 @@
 
 
 
-<<<<<<< HEAD
-    def getAverageDrift(self):
-        
-        '''
-        Return an array with the average drift velocity as a function of 
-        radius, from coolfgr_all, in cm/s.
-        
-        '''
-        
-        inputfile = self.getCoolFn(ftype='fgr_all')
-        drift = CodeIO.getGastronoomOutput(inputfile,keyword='VDRIFT')  
-        opa_gs_max = 2.5e-1
-        opa_gs_min = 5.0e-3
-        return array(drift)/sqrt(0.25)*1.25\
-                            *(opa_gs_max**(-2.)-opa_gs_min**(-2.))\
-                            /(opa_gs_max**(-2.5)-opa_gs_min**(-2.5))
-        
-
-
-=======
->>>>>>> 42ab8012
     def calcDENSTYPE(self):
         
         """
