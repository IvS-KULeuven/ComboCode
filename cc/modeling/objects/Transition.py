--- conflicted
+++ resolved
@@ -28,11 +28,9 @@
 from cc.statistics import BasicStats as bs
 from cc.data import LPTools
 
-<<<<<<< HEAD
-def getLineStrengths(trl,mode='dint',nans=1,n_data=0, scale = 0):
-=======
-def getLineStrengths(trl,mode='dint',nans=1,n_data=0,**kwargs):
->>>>>>> c175250b
+
+def getLineStrengths(trl,mode='dint',nans=1,n_data=0, scale = 0,**kwargs):
+
     
     '''
     Get the line strengths from Transition() objects, either from data or from
@@ -115,15 +113,12 @@
         if t is None:
             allints.append(nans and float('nan') or None)
             continue
-<<<<<<< HEAD
+
         if t.telescope not in scaling.keys():
             print 'Add telescope diameter to scaling dictionary in Transition.getLineStrengths!'
             return
-        nls = getattr(t,modes[mode])()
-
-=======
         nls = getattr(t,modes[mode])(**kwargs)
->>>>>>> c175250b
+
         if mode == 'dint':
             if nls[0] == 'inblend':
                 for tb in nls[2]:
