# -*- coding: utf-8 -*-

"""
Module for reading and writing data files as well as parsing of information.

Author: R. Lombaert

"""

import os, sys
import subprocess
from glob import glob
import numpy as np
from scipy import array,zeros
from PyPDF2 import PdfFileMerger
from matplotlib import mlab

import cc.path


<<<<<<< HEAD
=======
def read(func,module=sys.modules[__name__],return_func=0,*args,**kwargs):

    '''
    Takes any function given as a str (preceding modules separated with a dot 
    '.' ) and passes any additional args and kwargs to the function found in 
    either the DataIO module or the given module. 
    
    Note that numpy is important in DataIO as np, and can also be requested this
    way. 
    
    @param func: The requested function. Can also be given as a function, in 
                 which case no search for the function is done, and this returns
                 that function's results.
    @type func: str/function
    
    @keyword module: The home module of the function. Default is DataIO, and any
                     module therein can be accessed by passing module.func to 
                     the keyword. 
                     
                     (default: DataIO)
    @type module: module
    @keyword return_func: Return the function itself, rather than calling it. 
    
                          (default: 0)
    @type return_func: bool
    
    @return: the function's output is returned. 
    @rtype: anything. Or function. 
    
    '''

    #-- Function not yet found. Search it. 
    if isinstance(func,str):
        #-- Recursively find the function of loaded modules in given
        #   module or a function of the DataIO module itself if no '.' 
        for fstr in func.split('.'):
            if fstr == 'DataIO': 
                module = sys.modules[__name__]
                continue
            module = getattr(module,fstr)
    
    #-- Only return the function, don't call it
    if return_func:
        return module
        
    #-- Call the function and return the results.
    return module(*args,**kwargs)


>>>>>>> d2105167

def findKey(i,data,key):

    '''
    Find the index of the line that contains the first occurrence of a keyword.
    
    The search is case-insensitive.
    
    @param i: The starting index of the search
    @type i: int
    @param data: The data read with readFile. Either split on a delimiter, or 
                 the full line as a str.
    @type data: list[list]/list[str]
    @param key: The keyword that is searched
    @type key: str
    
    @return: The index of the line that contains the key for the first time 
    @rtype: int
    
    '''
    
    #-- The search is case-insensitive.
    key = key.upper()
    
    #-- Determine if lines are given as string or a list of split strings.
    if isinstance(data[0],str): 
        key_absent = lambda x: x.upper().find(key) == -1
    else:
        key_absent = lambda x: ' '.join(x).upper().find(key) == -1
    
    #-- key_absent returns True as long as it cannot find the keyword.
    #   while loop ensures we don't have to format the entire file. Can be 
    #   arduous if the file is large.
    while key_absent(data[i]):
        i += 1
    
    return i
    
    
    
def getKeyData(incr,filename,keyword,single=1):
    
    """
    Search a data file with data in a single (or multiple) columns, separated by
    comment lines containing the type of data. 
    
    The data returned follow the line that contains the key, unless incr is set 
    to 0. In this case, the line that contains the data is returned in its 
    entirety, and single is put to 0.
    
    This method is often used for extracting MCMax output. In that case, for 
    radius and theta incr is usually the grid size (NRAD and NTHETA 
    respectively), and for any other quantity incr is NRAD*NTHETA (fi for 
    denstemp.dat). incr==0 can be used to extract inputvalues from log.dat.

    @param incr: length of the data after key that is required.
                 Put this keyword to zero if you are extracting a number
                 from one line that contains the keyword itself. In that case
                 single is put to 0 so you can take your information from the
                 whole line.
    @type incr: int
    @param filename: name and path of the file searched
    @type filename: string
    @param keyword: the type of information required, always equal to one
                    of the keywords present in the file
    @type keyword: string
    
    @keyword single: return a list of only the first element on every row. 
                     Otherwise the entire line is returned. Off by default if 
                     incr == 0.
    
                     (default: 1)
    @type single: bool
    
    @return: The requested data
    @rtype: list[]
    
    """
    
    data = readFile(filename,' ')
    
    #-- The line with the key is usually not what we want. So add 1.
    i = findKey(0,data,keyword) + 1

    #-- If incr is 0, we need the line itself, and not just the first value.
    if not incr:
        single = 0
        i -= 1
        incr = 1
        
    #-- Return a single value (first of the line) or the entire line.
    if single:
        return [float(line[0]) for line in data[i:i+int(incr)]]
    else:
        return [line for line in data[i:i+int(incr)]]



def readFortranFile(convert_cols,func=np.loadtxt,*args,**kwargs):

    '''
    Reads a fortran data file. 
    
    The method is identical to np.loadtxt, but defines a converters dict for 
    converting double-notation into floats. 
    
    Use as np.loadtxt, but leave out the converters argument.
    
    @param convert_cols: The indices of the columns containing double notation
    @type convert_cols: list
    
    @keyword func: The read function used. Default is np.loadtxt, alternative
                   is np.genfromtxt. Function requires converters keyword. 
                   
                   (default: np.loadtxt)
    @type func: function
    
    @return: The np.loadtxt output
    @rtype: array
    
    '''
    
    converters = {i: lambda x:float(x.replace('D','E')) for i in convert_cols}
    return np.loadtxt(converters=converters,*args,**kwargs)    



def getGastronoomOutput(filename,keyword='RADIUS',begin_index=0,\
                        return_array=0,key_index=0):
    
    """
    Search GASTRoNOoM output for relevant envelope information.

    @param filename: The filename of the relevant output GASTRoNOoM file
    @type filename: string
    
    @keyword keyword: the type of information required, always equal to one of 
                      the keywords present in the outputfiles of GASTRoNOoM
                      
                      (default: 'RADIUS')
    @type keyword: string
    @keyword begin_index: start looking for keyword at row with begin_index
                    
                          (default: 0)
    @type begin_index: int
    @keyword return_array: Return a scipy array rather than a python list
    
                           (default: 0)
    @type return_array: bool
    @keyword key_index: If 0 it is automatically determined, otherwise this is 
                        the column index
                        
                        (default: 0)
    @type key_index: int
    
    @return: The requested data from the GASTRoNOoM output
    @rtype: list/array
    """
  
    keyword = keyword.upper()
    data = readFile(filename,' ')
    data_col_1 = [d[0] for d in data]
    key_i = findString(begin_index,data_col_1)
    key_j = findFloat(key_i,data_col_1)
    if not key_index:
        keys = ' '.join([' '.join(d).replace('\n','') 
                         for d in data[key_i:key_j]]).split()
        key_index = [key[:len(keyword)].upper() for key in keys].index(keyword)
    #- Data never start on the first line
    #- Starting from 1st float, all floats into list, until EOF OR end of block
    data_i = key_j
    #- Data may end at EOF or before a new block of data (sphinx fi)
    data_j = findString(data_i,data_col_1)     
    if return_array:
        dd = array([float(line[key_index].replace('D+','E+').replace('D-','E-')) 
                    for line in data[data_i:data_j]])
        return dd
    else:   
        return [float(line[key_index].replace('D+','E+').replace('D-','E-')) 
                for line in data[data_i:data_j]]
    
    
    
def getInputData(path=cc.path.usr,keyword='STAR_NAME',filename='Star.dat',\
                 remove_underscore=0,make_float=1,start_index=1,rindex=None):
    
    """
    Search ComboCode/usr files for parameters. (Can be applied to other files
    as well)
    
    Includes files such as Dust.dat, Star.dat, Indices.dat, Molecule.dat.

    @keyword path: Location of the input file
    
                   (default: cc.path.usr)
    @type path: string
    @keyword keyword: the type of information required, always equal to one of 
                      the keywords present in the "Data" of ComboCode, and 
                      automatically also a Star dict keyword
                      
                      (default: STAR_NAME)
    @type keyword: string
    @keyword filename: filename in that includes wanted information
                       
                       (default: 'Star.dat')
    @type filename: string
    @keyword remove_underscore: remove the underscores from the entries and 
                                replace them by spaces.
                                
                                (default: 0)
    @type remove_underscore: bool
    @keyword make_float: set to 0, if no floats are desired at all. If 1, all
                         entries will be converted to floats and on failure,
                         the string is returned instead
                         
                         (default: 1)
    @type make_float: bool
    @keyword start_index: Start search for keyword on the line before this index
                          (ie data is returned from the first noncommented line 
                          at or after this index)
     
                          (default: 1)
    @type start_index: int
    @keyword rindex: Only return element with this index. Default if full list
                     is to be returned.
    
                     (default: None)
    @type rindex: int                 
   
    @return: Requested data from the usr input (either list or single element)
    @rtype: list
     
    """
    
    keyword = keyword.upper()
    data = [line 
            for line in readFile(os.path.join(path,filename),' ')
            if ''.join(line).strip()]
    i = int(start_index)
    while ' '.join(data[i-1]).find(keyword) == -1:
        i += 1
    data_index = [line.strip('#') 
                  for line in data[i-1]
                  if line.strip('#')].index(keyword)
    try:
        end_index = i
        while data[end_index][0][0] != '#':
            end_index += 1
    except IndexError:
        end_index = None
    try:
        if not make_float: 
            raise ValueError
        else: 
            elements = [float(line[data_index]) 
                        for line in data[i:end_index] 
                        if line[0]]
    except ValueError:
        if remove_underscore: 
            elements = [line[data_index].replace('_',' ') 
                        for line in data[i:end_index] 
                        if line[0]]
        else: 
            elements = [line[data_index] 
                        for line in data[i:end_index] 
                        if line[0]]
    if not rindex is None:
        return elements[rindex]
    else:
        return elements


def readFile(filename,delimiter=None,replace_spaces=1):
    
    """
    Read file, and return content with delimiter of choice.
    
    The delimiter allows for lines to be split into a list of substrings.
    
    @param filename: the full filename of to be read file
    @type filename: string
    
    @keyword delimiter: The delimiter, default if strings don't have to be 
                        split into a list of substrings
                        
                        (default: None)
    @type delimiter: string
    @keyword replace_spaces: Replace any number of spaces or tabs by just one
                             space. If delimiter == ' ', then replace_spaces is
                             always active.
                             
                             (default: 1)
    @type replace_spaces: bool 
    
    @return: The lines in the file are returned, either as the full line or 
             split into substrings, depending on the delimiter
    @rtype: list[string] or list[list[string]]
    
    """
    
    if delimiter == ' ':
        replace_spaces = 1
    FILE = open(filename,'r')
    lines = FILE.readlines()
    FILE.close()
    return [line 
            for line in splitLines(lines,delimiter,replace_spaces) 
            if ' '.join(line)]



def readDict(filename=None,lines=None,delimiter='=',comment_chars=['#'],\
             convert_lists=0,convert_floats=0,convert_ints=0,multi_keys=[],\
             start_row=0,end_row=None,key_modifier=None):
     
    '''
    Read a file as a dictionary.

    Commented lines and lines without the delimiter are ignored.
     
    If given keywords are present more than once, the entries for those 
    keywords are returned as a list in the dictionary with key equal to the 
    keyword. The given keywords are defined by the list multi_keys

    @keyword filename: the filename of the file to be read. In case of default,
                       lines are required. filename takes precedence over lines.
                    
                       (default: None)
    @type filename: string
    @keyword lines: Skip reading a file, and parse these lines instead. 
                    If default, a filename is required. Is a list of strings,
                    each interpreted as a line. Ignored if filename is given.
                    
                    (default: None)
    @type lines: list[str]
    @keyword delimiter: the delimiter defining the key/value pairs
     
                        (default: '=')
    @type delimiter: string
    @keyword comment_chars: single character strings setting the comment 
                            characters
     
                            (default: ['#'])
    @type comment_chars: list of strings
    @keyword convert_lists: convert strings that include lists to real lists
                                     
                            (default: 0)
    @type convert_lists: bool
    @keyword convert_floats: convert input values to floats if possible
                                      
                             (default: 0)
    @type convert_floats: bool
    @keyword convert_ints: convert input values to ints if number%1 is not 0
                           only works if also convert_float == 1
                                    
                           (default: 0)
    @type convert_ints: bool
    @keyword multi_keys: Defines the keywords which may be present multiple 
                         times in the dictionary. They are included in the dict
                         as a list even if they are present only once.
                          
                         (default: [])
    @type multi_keys: list(string)
    @keyword start_row: Limit the text file to lines starting from this index.
    
                          (default: 0)
    @type start_row: int
    @keyword end_row: Limit the text file to lines ending before this index
                        (ie last line is end_index - 1). Default includes up to
                        the last line of the file.
                        
                        (default: None)
    @type end_row: int
    @keyword key_modifier: A function that modifies the key, such as lower(). 
                           Any method that works on a string in principle works.
                           Give the function as a string.
                           
                           (default: None)
    @type key_modifier: str
    
    @return: the dictionary with the info from the file.
    @rtype: dict
     
    '''
    
    if filename:
        lines = readFile(filename)
    lines = lines[start_row:end_row]
    lines, comments = removeComments(lines,comment_chars=comment_chars)
    
    #-- Make sure the final character in a value definition doesn't drop off
    #   when splitting the line in case there's no comment character on the line
    newdict = dict()
    all_keys = [line.split(delimiter,1)[0].strip()
                for line in lines
                if len(line.split(delimiter,1)) == 2]
    all_vals = [line.split(delimiter,1)[1].strip()
                for line in lines 
                if len(line.split(delimiter,1)) == 2]
    
    #-- Apply a key modifier if requested. 
    if key_modifier: 
        all_keys = [getattr(k,key_modifier)() for k in all_keys]
    
    for mkey in multi_keys:
        mkey_count = all_keys.count(mkey) 
        if mkey_count > 0:
            newdict[mkey] = [v for k,v in zip(all_keys,all_vals) if k == mkey]
    newdict.update(dict([(k,v)
                         for k,v in zip(all_keys,all_vals)
                         if k not in multi_keys]))
    if convert_floats:
        newdict = dict([(k,convertFloat(v,convert_int=convert_ints)) 
                        for k,v in newdict.items()])
    if convert_lists:
        for k,v in newdict.items():
            if isinstance(v,str) and v.find('[') != -1:
                v = v.strip('[').strip(']')
                newv = []
                while v.find('(') != -1:
                    tu = v[v.find('(')+1:v.find(')')].split(',')
                    tu = tuple([convertString(t) for t in tu])
                    newv.append(len(tu) != 1 and tu or tu[0])
                    v = v[v.find(')')+1:].lstrip(',')
                if not newv:
                    newv = [convertString(t) for t in v.split(',')]
                if newv == ['']:
                    newv = []
                if convert_floats:
                    converted = []
                    for newvi in newv:
                        if isinstance(newvi,tuple):
                            converted.append(tuple([convertFloat(tui,\
                                                      convert_int=convert_ints) 
                                                    for tui in newvi]))
                        else:
                            converted.append(convertFloat(newvi,\
                                                     convert_int=convert_ints))
                    newv = converted
                newdict[k] = newv
            elif v == 'None':
                newdict[k] = None
                
    return newdict
                
              
              
def convertInt(number):
    
    '''
    Convert a float to an integer.
    
    Is only done if the float%1 != 0. Otherwise, it remains a float.
    
    @param number: The float/string to be converted.
    @type number: float or string
    
    @return: The converted integer is returned, or the input float if 
             float%1 is 0.
    @rtype: float or int
    
    '''
    
    return float(number)%1 != 0 and float(number) or int(float(number))
       


def convertString(string):
    
    '''
    Convert a string to a string, where 'None' is converted to None.
    
    @param string: The string to be converted.
    @type string: string
    
    @return: The new string (identical to input) or None
    @rtype: string
    
    '''
    
    if string == 'None':
        return None
    else:
        return string



def convertFloat(string,nans=0,convert_int=0):
    
    '''
    Convert a string to a float.
    
    If the string cannot be converted, the string itself or a nan is 
    returned.
    
    It is possible to pass objects other than strings and numbers as 'string'.
    In that case a TypeError for the float conversion is raised, and the object
    is returned untouched. The nan conversion only happens if a ValueError is 
    raised, ie it was indeed a string that does not represent a number. 
    
    @param string: The string to be converted.
    @type string: string
    
    @keyword nans: Convert the string to nan if it cannot be converted to float
    
                   (default: 0)
    @type nans: bool
    @keyword convert_int: Convert the float to integer straight away if 
                          float(string)%1 != 0
                          
                          (default: 0)
    @type convert_int: bool
    
    @return: The converted float is returned, or the input string if 
             conversion failed
    @rtype: float or string
    
    '''
    
    try:
        try:
            if convert_int:
                return convertInt(string)
            else:
                return float(string)
        except TypeError:
            return string
    except ValueError:
        return nans and float('nan') or string
        


def inputToString(val,make_int=0,exp_not=0):
    
    """
    Convert an input value to a string.
    
    @param val: The input value
    @type val: str, int, float
    
    @keyword make_int: Turn the input value into an integer
    
                       (default: 0)
    @type make_int: bool
    @keyword exp_not: Convert to exponential notation in a string
    
                      (default: 0)
    @type exp_not: bool
    
    @return: The converted input value
    @rtype: string

    """
    
    if exp_not:
        return make_int and '%.2e'%(int(float(val))) or '%.2e'%(float(val))
    else:
        return make_int and str(int(float(val))) or str(val)
    


def printRecArray(recarr,precision=8):
    
    """
    Print a record array in a mannerly fashion.
    
    @param recarr: The record array.
    @type recarr: recarray
    
    @keyword precision: The precision of the floats shown when printed
    
                        (default: 8)
    @type precision: int
    
    """
    
    print mlab.rec2txt(recarr,precision=precision)



def removeComments(lines,comment_chars=['#','!',';']):

    '''
    Split input from comments and return both as separate lists.
    
    Takes a list of strings, such as what readFile returns. 
    
    @param lines: The strings in a file
    @type lines: list[str]
    
    @keyword comment_chars: single character strings setting the comment 
                            characters
     
                            (default: ['#','!'])
    @type comment_chars: list[str]
    
    @return: The input and the comment lines in two separate lists
    @rtype: (list,list)
    
    '''

    if len(comment_chars) > 1:
        for char in comment_chars[1:]:
            lines = [line.replace(char,comment_chars[0]) for line in lines]
    data = [line.partition(comment_chars[0])[0] for line in lines]
    comments = [line.partition(comment_chars[0])[2] for line in lines]
    return (data,comments)
    


def readCols(filename,delimiter=' ',make_float=1,start_row=0,make_array=1,\
             nans=0,start_from_keyword='',return_comments=0,\
             comment_chars=['#','!',';'],end_row=None):
    
    '''
    Read columns, remove comments and turn into floats.
    
    Note that number of columns returned is the minimum number of columns from
    all rows, where the columns are split by the chosen delimiter (space-like
    by default). 
    
    @param filename: The full filename and path of the file
    @type filename: string
    
    @keyword delimiter: delimiter between the columns
                        
                        (default: ' ')
    @type delimiter: string
    @keyword make_float: turn everything into floats
                         
                         (default: 1)
    @type make_float: bool
    @keyword start_row: Limit the text file to lines starting from this row. 
                        If start_from_keyword is used, start_row counts from the
                        index where the keyword is first found.
    
                        (default: 0)
    @type start_row: int
    @keyword make_array: return numpy arrays instead of python lists
    
                         (default: 1)
    @type make_array: bool
    @keyword nans: convert any non-float input value to a numpy.NaN. If False,
                   the strings are returned instead. 
                   
                   (default: 0)
    @type nans: bool
    @keyword start_from_keyword: Start returning data from the line that
                                 contains a given keyword. Only used if not 
                                 default. The start_row parameter counts from 
                                 this index onward. (not case sensitive)
                                 
                                 (default: '')
    @type start_from_keyword: string
    @keyword return_comments: Return the comments list in addition to the data
    
                              (default: 0)
    @type return_comments: bool
    @keyword comment_chars: single character strings setting the comment 
                            characters
     
                            (default: ['#','!',';'])
    @type comment_chars: list[str]
    @keyword end_row: Limit the text file to lines ending before this index
                      (ie last line is end_index - 1). Default includes up to
                      the last line of the file. If start_from_keyword is given,
                      end_row counts with respect to the found index.
                        
                      (default: None)
    @type end_row: int
    
    @return: The columns are returned, with in addition the comments if 
             requested
    @rtype: list[list or array] or (list[list or array],list[str])
    
    '''
    
    lines = readFile(filename)
    if str(start_from_keyword):
        #-- Find occurrences of searchstring
        start_from_keyword = start_from_keyword.upper()
        indices = [i for i,line in enumerate(lines) 
                     if line.upper().find(start_from_keyword) != -1]
        #-- If any were found, grab the first and cut the lines above it
        if indices: lines = lines[indices[0]:]
    
    #-- Cut anything above start row, up to the end_row
    lines = lines[start_row:end_row]
    
    #-- Remove the comments and empty lines, then split the lines
    lines,comments = removeComments(lines,comment_chars=comment_chars)
    lines = [line for line in lines if line]
    lines = splitLines(lines,delimiter=delimiter)
    if not lines:
        print 'WARNING from DataIO.readCols! No numerical data ' + \
              'are available in %s. Returning empty list.'%filename
        return []
    
    #-- Apply requests for floatsand arrays and return.
    if make_float:
        lines = [[convertFloat(l,nans=nans) for l in line] for line in lines]
    ndata = min([len(line) for line in lines])
    if make_array and make_float:    
        lines = [array([line[i] for line in lines]) for i in xrange(ndata)]
    else:
        lines = [[line[i] for line in lines] for i in xrange(ndata)]
    return return_comments and (lines,comments) or lines



def splitLines(lines,delimiter=None,replace_spaces=1):

    """
    Split lines based on a delimiter of choice, which can be None.
    
    @param lines: The lines to be split up 
    @type lines: list[string]
    
    @keyword delimiter: The delimiter, default if strings don't have to be 
                        split into a list of substrings
                        
                        (default: None)
    @type delimiter: string
    @keyword replace_spaces: replace any number of spaces/tabs by just 1 space 
        
                             (default: 1)
    @type replace_spaces: bool
    @return: The lines split up in substrings if delimiter is not None. 
             Otherwise, the strings are returned as they are, or with spaces
             replaced, depending on the replace_spaces keyword. Empty lines are
             always removed
    @rtype: list[string] or list[list[string]]
    
    """

    #- Make sure a space/tab appears as one space only, if replace_spaces == 1
    if not delimiter is None and replace_spaces:
        return [" ".join(line.split()).split(delimiter) 
                for line in lines 
                if line]    
    elif delimiter is None and replace_spaces:
        return [" ".join(line.split()) for line in lines if line]
    elif delimiter is None and not replace_spaces:
        return [line for line in lines if line]
    elif not delimiter is None and not replace_spaces:
        return [line.split(delimiter) for line in lines if line]
    
    
    
def writeFile(filename,input_lines,mode='w',delimiter='\n'):
    
    """
    Write file with a list of strings as input.
    
    @param filename: filename of file, includes data type extension
    @type filename: string
    @param input_lines: The lines to be written
    @type input_lines: list[string]
    
    @keyword delimiter: The line separator. Typically the new line character, 
                        but can be changed if needed (eg empty string in case
                        new line character is already included in the input 
                        lines)
                        
                        (default: '\\n')
    @type delimiter: string
    @keyword mode: writing mode ('w' is new file, 'a' appends to existing file)
    
                   (default: 'w')
    @type mode: string
    
    """
    
    #- Check existence folder only if new file is made
    if mode == 'w':                                
        testFolderExistence(os.path.split(filename)[0])
    FILE = open(filename,mode)
    FILE.write(delimiter.join(input_lines))
    FILE.close()
    


def replaceString(filename,old_str,new_str):
    
    '''
    Replace a given string with another in requested filename.
    
    The filename can contain whatever works for the glob function, such as the 
    wildcard character, to do multiple files in one go. 

    @param filename: The filename, possibly with a wildcard character
    @type filename: string
    @param old_str: The old string to be replace in all the files
    @type old_str: str
    @param new_str: The new string to be inserted in all the files
    @type new_str: str
    
    '''
    
    gg = glob(filename)
    for gf in gg:
        old_lines = readFile(gf,replace_spaces=0)
        new_lines = [ll.replace(old_str,new_str) for ll in old_lines]
        writeFile(filename=gf,input_lines=new_lines,delimiter='') 
    
    
    
def writeCols(filename,cols,mode='w',delimiter='\t'):
    
    """
    Write columns of data.
    
    @param filename: filename of target file for writing
    @type filename: string
    @param cols: columns to be written, every column given separately in list
    @type cols: list[list or array]
    
    @keyword mode: writing mode ('w' is new file, 'a' appends to existing file)
    
                   (default: 'w')
    @type mode: string
    @keyword delimiter: The delimiter used between columns
    
                        (default: '\t')
    @type delimiter: string
    
    """
    
    #- Check existence folder only if new file is made
    if mode == 'w':                                
        testFolderExistence(os.path.split(filename)[0])
    FILE = open(filename,mode)
    FILE.write('\n'.join([delimiter.join(\
                            [isinstance(col[i],str) and '%s'%col[i] \
                                or '%.3e'%col[i]  
                             for col in cols])
                          for i in xrange(len(cols[0]))]))
    FILE.close()


        
def findNumber(index,floats):

    """ 
    Starting from index, find the index of the next number different from zero 
    in the list. Can be at index itself!
    
    Cannot work with non-float or non-convertible-to-float input values.
    
    If at the end of the list, the index is returned as the length of the list.
    
    @param index: The starting index for the search
    @type index: int
    @param floats: The floats being searched for a non-zero number
    @type floats: list[floats]
    
    @return: The index of the next number different from zero, can be param 
             index itself.
    @rtype: int
    
    """
    
    while index < len(floats) and float(floats[index]) == 0.0:
        index += 1
    return index



def findZero(index,floats):

    """ 
    Starting from index, find the index of the next number equal to zero in 
    the list. Can be at index itself!

    If at the end of the list, the index is returned as the length of the list.

    @param index: The starting index for the search
    @type index: int
    @param floats: The floats being searched for a zero number
    @type floats: list[floats]
    
    @return: The index of the next number equal to zero, can be param index 
             itself.
    @rtype: int
    
    """
    
    while index < len(floats) and float(floats[index]) != 0.0:
        index += 1
    return index



def findFloat(index,vals):
     
    '''
    Starting from index, find the index of the next float in the list, zero or 
    non-zero. Can take strings as input! Goal is to browse until an input value
    convertible to float is found.
    
    In case that no float is found before the end of the file, the length of 
    the list is returned.
    
    If the given index is larger than the length of the list, the length is 
    also returned.
    
    @param index: The starting index in the list
    @type index: int
    @param vals: the list of strings and floats
    @type vals: list
    @return: the index of the next float in the list
    @rtype: int
    
    '''
    
    while True:
        if index >= len(vals):
            return len(vals)
        try:
            dummy = float(vals[index].replace('D+','E+').replace('D-','E-'))
            break
        except ValueError:
            index += 1
    return index



def findString(index,vals):
     
    '''
    Starting from index, find the index of the next String in the list.
   
    In case that no float is found before the end of the file, the length of 
    the list is returned.
   
    If the given index is larger than the length of the list, the length is 
    also returned.
   
    @param index: The starting index in the list
    @type index: int
    @param vals: the list of strings and floats
    @type vals: list
   
    @return: the index of the next float in the list
    @rtype: int
   
    '''
    
    while True:
        if index >= len(vals):
            return len(vals)
        try:
            dummy = float(vals[index].replace('D+','E+').replace('D-','E-'))
            index += 1
        except ValueError:
            break
    return index



def testFolderExistence(filepath):
    
    """
    Checking if requested folder exists and creating it if not.
    
    @param filepath: the folder name
    @type filepath: string
    
    """
    
    if filepath and not os.path.isdir(filepath):
        subprocess.call(['mkdir ' + filepath],shell=True)
        print 'Made directory: ' + filepath



def joinPdf(old,new,del_old=1):
    
    '''
    Join .pdf files into a single .pdf and remove the separate ones.
    
    Requires the pdftk software installed on the system.
    
    @param old: The input filenames of the .pdf files to be joined
    @type old: list[string]
    @param new: The filename of the joined .pdf file
    @type new: string
    
    @keyword del_old: delete the old filenames
    
                      (default: 1)
    @type del_old: bool
    
    '''
    
    pp = PdfFileMerger()
    for ofn in old:
        pp.append(ofn)
    pp.write(new)
    pp.close()
    if bool(del_old):
        subprocess.call([' '.join(['rm']+old)],shell=True)



def checkLink(path,ln_path,folder=1):

    '''
    Check if a link exists between two paths, and if not create it.
    
    @param path: The name of the path the link refers to
    @type path: string
    @param ln_path: The name of the link
    @type ln_path: string
    
    @keyword folder: if you're linking a folder, instead of a file. If False,
                     a folder check will not be done. 
                     
                     (default: 1)
    @type folder: bool
    
    '''
    
    if not os.path.islink(os.path.join(ln_path,\
                                       os.path.split(path.rstrip('/'))[1])):
        if folder: testFolderExistence(path)
        subprocess.call([' '.join(['ln','-s',path,ln_path])],shell=True)
        


def fillOutSpaces(string,nchars):
    
    '''
    Fill out a string to a set number of characters with spaces. 
    
    @param string: The string to be filled out, if nchars is < than len(string)
                   the string itself is returned, unchanged.
    @type string: str
    @param nchars: The number of characters requested in final string
    @type nchars: int
    
    @return: The filled out string.
    @rtype: str
    
    '''
    
    string, nchars = str(string), int(nchars)
    if nchars > len(string):
        string += ''.join([' ']*(nchars-len(string)))
    return string



def checkEntryInfo(input_list,number_of_keys,info_type):
    
    '''
    Specific input keywords for ComboCode (currently: MOLECULE, TRANSITION,
    R_POINTS_MASS_LOSS) require multiple arguments separated by a space. This 
    method sorts those arguments and checks if the format is OK.
    
    The method returns a tuple or a list of these arguments depending on 
    multiplicity of input, and the need to create a grid for the parameter.
    
    @param input_list: argument strings for one of the special CC input keys.
    @type input_list: list[string]
    @param number_of_keys: the number of arguments expected
    @type number_of_keys: int
    @param info_type: MOLECULE, TRANSITION or R_POINTS_MASS_LOSS
    @type info_type: string
    
    @return: the sorted arguments for the requested info_type. The output is 
             given as a list or a tuple, depending on if this gridded parameter
             or not, respectively.
    @rtype: list[tuple(list[string])] or tuple(list[string])
    
    '''
    
    if not input_list:
        return []
    
    if not info_type in ('MOLECULE','R_POINTS_MASS_LOSS','TRANSITION'):
        raise KeyError('The info_type keyword is unknown. Should be ' + \
                       'MOLECULE, TRANSITION or R_POINTS_MASS_LOSS.')
    input_list = [line.split() for line in input_list]

    #-- Make sure identical transitions don't get confused if offset 0 is 
    #   given in different ways, such as more significant numbers. Offset is
    #   always the entry with index 10. 
    def checkOffset(line):
        if float(line[10]) == 0.0:
            line[10] = '0.0'
        return line
    if info_type == 'TRANSITION':
        input_list = [checkOffset(line) for line in input_list]

    if set([len(line) for line in input_list]) != set([number_of_keys]):
        print 'Number of keys should be: %i'%number_of_keys
        print '\n'.join(['%i  for  %s'%(len(line),line) for line in input_list])
        raise IOError('Input for one of the %s lines has wrong '%info_type + \
                      'number of values. Double check, and abort.')
    else:
        #-- if MOLECULE: only molecule string, 
        #   if R_POINTS_MASS_LOSS: only grid id number, 
        #   if TRANSITION: everything except last entry (n_quad)
        entries = [info_type in ('MOLECULE','R_POINTS_MASS_LOSS') \
                        and line[0] or ' '.join(line[0:-1]) 
                   for line in input_list]  
        unique_entries = set(entries)
        #-- ie the defining parameter is never multiply defined ! 
        #   Hence, only a single set of parameters is used here.
        if len(unique_entries) == len(entries):        
            if info_type == 'R_POINTS_MASS_LOSS':
                input_list = ['  '.join(il[1:]) for il in input_list]
            return tuple(input_list)
        else:
            if info_type == 'TRANSITION':
                indices = [i 
                           for i,entry in enumerate(entries) 
                           if entries.count(entry) > 1]
                print 'Identical transition(s) in the transition list: Doubl'+\
                      'es will not be removed even if N_QUAD is the same too!'
                for i in indices:
                    print 'At index %i:  %s' %(i,entries[i])
                raw_input('Abort if identical transitions are not expected. '+\
                          'Press enter otherwise.')
            if info_type == 'R_POINTS_MASS_LOSS':
                #-- This will be a list of R_POINTS_MASS_LOSS sets, where each 
                #   set is defined as a list of radial grid point parameters
                final = []  
                while input_list:
                    if int(input_list[0][0]) != 1:
                        raise IOError('The grid point ID numbers for the ' + \
                                      'R_POINTS_MASS_LOSS keywords do not ' + \
                                      'follow a correct order. Use ID = 1 ' + \
                                      'as a reset for new set of grid points.')
                    final.append([input_list.pop(0)])
                    while input_list and int(input_list[0][0]) != 1:
                        final[-1].append(input_list.pop(0))
                #-- Remove the grid point ID numbers, not relevant anymore
                #   put the rest back into a string
                final = [tuple(['  '.join([num 
                                           for i,num in enumerate(this_point) 
                                           if i != 0]) 
                                for this_point in this_set]) 
                         for this_set in final]      
                return final
            final = [[line 
                      for line,entry in zip(input_list,entries) 
                      if entries.count(entry) == 1]]
            multiples = set([entry 
                             for entry in entries 
                             if entries.count(entry) != 1])
            for entry in multiples:
                this_input = [line 
                              for this_entry,line in zip(entries,input_list) 
                              if this_entry == entry]
                final = [this_list + [extra_line] 
                         for extra_line in this_input 
                         for this_list in final]
            return [tuple(final_list) for final_list in final]<|MERGE_RESOLUTION|>--- conflicted
+++ resolved
@@ -18,8 +18,6 @@
 import cc.path
 
 
-<<<<<<< HEAD
-=======
 def read(func,module=sys.modules[__name__],return_func=0,*args,**kwargs):
 
     '''
@@ -68,8 +66,6 @@
     #-- Call the function and return the results.
     return module(*args,**kwargs)
 
-
->>>>>>> d2105167
 
 def findKey(i,data,key):
 
